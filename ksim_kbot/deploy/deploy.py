"""Class to deploy a SavedModel on K-Bot."""

import asyncio
import os
import pickle
import time
from abc import ABC, abstractmethod
from dataclasses import dataclass

import numpy as np
import pykos
import tensorflow as tf
from loguru import logger


@dataclass
class Actuator:
    actuator_id: int
    nn_id: int
    kp: float
    kd: float
    max_torque: float
    joint_name: str


class Deploy(ABC):
    """Abstract base class for deploying a SavedModel on K-Bot."""

    # Class-level constants
    DT = 0.02  # Policy time step (50Hz)
    GRAVITY = 9.81  # m/s
    ACTION_SCALE = 1.0

    actuator_list: list[Actuator] = [
        # Right arm (nn_id 0-4)
        Actuator(actuator_id=21, nn_id=0, kp=40.0, kd=4.0, max_torque=40.0, joint_name="dof_right_shoulder_pitch_03"),
        Actuator(actuator_id=22, nn_id=1, kp=40.0, kd=4.0, max_torque=40.0, joint_name="dof_right_shoulder_roll_03"),
        Actuator(actuator_id=23, nn_id=2, kp=30.0, kd=1.0, max_torque=14.0, joint_name="dof_right_shoulder_yaw_02"),
        Actuator(actuator_id=24, nn_id=3, kp=30.0, kd=1.0, max_torque=14.0, joint_name="dof_right_elbow_02"),
        Actuator(
            actuator_id=25, nn_id=4, kp=20.0, kd=0.45473329537059787, max_torque=1.0, joint_name="dof_right_wrist_00"
        ),
        # Left arm (nn_id 5-9)
        Actuator(actuator_id=11, nn_id=5, kp=40.0, kd=4.0, max_torque=40.0, joint_name="dof_left_shoulder_pitch_03"),
        Actuator(actuator_id=12, nn_id=6, kp=40.0, kd=4.0, max_torque=40.0, joint_name="dof_left_shoulder_roll_03"),
        Actuator(actuator_id=13, nn_id=7, kp=30.0, kd=1.0, max_torque=14.0, joint_name="dof_left_shoulder_yaw_02"),
        Actuator(actuator_id=14, nn_id=8, kp=30.0, kd=1.0, max_torque=14.0, joint_name="dof_left_elbow_02"),
        Actuator(
            actuator_id=15, nn_id=9, kp=20.0, kd=0.45473329537059787, max_torque=1.0, joint_name="dof_left_wrist_00"
        ),
        # Right leg (nn_id 10-14)
        Actuator(actuator_id=41, nn_id=10, kp=85.0, kd=5.0, max_torque=80.0, joint_name="dof_right_hip_pitch_04"),
        Actuator(actuator_id=42, nn_id=11, kp=40.0, kd=4.0, max_torque=60.0, joint_name="dof_right_hip_roll_03"),
        Actuator(actuator_id=43, nn_id=12, kp=40.0, kd=4.0, max_torque=60.0, joint_name="dof_right_hip_yaw_03"),
        Actuator(actuator_id=44, nn_id=13, kp=85.0, kd=5.0, max_torque=80.0, joint_name="dof_right_knee_04"),
        Actuator(actuator_id=45, nn_id=14, kp=30.0, kd=1.0, max_torque=17.0, joint_name="dof_right_ankle_02"),
        # Left leg (nn_id 15-19)
        Actuator(actuator_id=31, nn_id=15, kp=85.0, kd=5.0, max_torque=80.0, joint_name="dof_left_hip_pitch_04"),
        Actuator(actuator_id=32, nn_id=16, kp=40.0, kd=4.0, max_torque=60.0, joint_name="dof_left_hip_roll_03"),
        Actuator(actuator_id=33, nn_id=17, kp=40.0, kd=4.0, max_torque=60.0, joint_name="dof_left_hip_yaw_03"),
        Actuator(actuator_id=34, nn_id=18, kp=85.0, kd=5.0, max_torque=80.0, joint_name="dof_left_knee_04"),
        Actuator(actuator_id=35, nn_id=19, kp=30.0, kd=1.0, max_torque=17.0, joint_name="dof_left_ankle_02"),
    ]

    def __init__(self, model_path: str, mode: str, ip: str) -> None:
        self.model_path = model_path
        self.mode = mode
        self.ip = ip
        self.model = tf.saved_model.load(model_path)
        self.kos = pykos.KOS(ip=self.ip)

        self.default_positions_deg = np.zeros(len(self.actuator_list))
        self.default_positions_rad = np.zeros(len(self.actuator_list))

        self.prev_action = np.zeros(len(self.actuator_list) * 2)

        self.rollout_dict = None

    async def send_actions(self, position: np.ndarray, velocity: np.ndarray) -> None:
        """Send actions to the robot's actuators.

        Args:
            position: Position commands in radians
            velocity: Velocity commands in radians/s
        """
        position = np.rad2deg(position)
        velocity = np.rad2deg(velocity)
        actuator_commands: list[pykos.services.actuator.ActuatorCommand] = [
            {
                "actuator_id": ac.actuator_id,
                "position": (position[ac.nn_id]),
                "velocity": velocity[ac.nn_id],
            }
            for ac in self.actuator_list
        ]

        if self.mode == "real-deploy":
            await self.kos.actuator.command_actuators(actuator_commands)
            if self.rollout_dict is None:
                self.rollout_dict = {"command": []}
                logger.warning("Rollout dictionary is not initialized, initializing...")
            self.rollout_dict["command"].append(actuator_commands)
        elif self.mode == "real-check":
            logger.info(f"Sending actuator commands: {actuator_commands}")
            if self.rollout_dict is None:
                self.rollout_dict = {"command": []}
                logger.warning("Rollout dictionary is not initialized, initializing...")
            self.rollout_dict["command"].append(actuator_commands)
        elif self.mode == "sim":
            # For all other modes, log and send commands
            await self.kos.actuator.command_actuators(actuator_commands)
            if self.rollout_dict is None:
                self.rollout_dict = {"command": []}
                logger.warning("Rollout dictionary is not initialized, initializing...")
            self.rollout_dict["command"].append(actuator_commands)

    async def reset(self) -> None:
        """Reset all actuators to their default positions."""
        if self.mode in {"real-check", "real-deploy"}:
            reset_commands: list[pykos.services.actuator.ActuatorCommand] = [
                {
                    "actuator_id": ac.actuator_id,
                    "position": 0.0,
                    "velocity": 0.0,
                }
                for ac in self.actuator_list
            ]

            await self.kos.actuator.command_actuators(reset_commands)

        elif self.mode == "sim":
            await self.kos.sim.reset(
                pos={"x": 0.0, "y": 0.0, "z": 1.01},
                quat={"x": 0.0, "y": 0.0, "z": 0.0, "w": 1.0},
            )
            assert self.default_positions_deg is not None, "Default positions are not initialized"

            reset_commands: list[pykos.services.actuator.ActuatorCommand] = [
                {
                    "actuator_id": ac.actuator_id,
                    "position": 0.0,
                    "velocity": 0.0,
                }
                for ac in self.actuator_list
            ]

            await self.kos.actuator.command_actuators(reset_commands)

        else:
            raise ValueError(f"Invalid mode: {self.mode}")

    async def disable(self) -> None:
        """Disable all actuators."""
        for ac in self.actuator_list:
            await self.kos.actuator.configure_actuator(
                actuator_id=ac.actuator_id,
                kp=ac.kp,
                kd=ac.kd,
                torque_enabled=False,
                max_torque=ac.max_torque,
            )

    async def enable(self) -> None:
        """Enable all actuators."""
        for ac in self.actuator_list:
            await self.kos.actuator.configure_actuator(
                actuator_id=ac.actuator_id,
                kp=ac.kp,
                kd=ac.kd,
                torque_enabled=True,
                max_torque=ac.max_torque,
            )

    def save_rollout(self) -> None:
        """Save the rollout to a file."""
        if self.rollout_dict is not None:
            file_dir = os.path.dirname(os.path.abspath(__file__))
            timestamp = time.strftime("%Y%m%d-%H%M%S")
            with open(f"{file_dir}/deployment_checks/{self.mode}_{timestamp}.pkl", "wb") as f:
                pickle.dump(self.rollout_dict, f)

    @abstractmethod
    async def get_observation(self) -> np.ndarray:
        """Get observation from the robot."""
        pass

    async def run(self, episode_length: int) -> None:
        """Run the policy on the robot.

        Args:
            episode_length: Length of the episode in seconds
        """
        await self.enable()
        await asyncio.sleep(1)
        logger.info("Resetting...")
        await self.reset()

        zero_pos_target_list = []
        for ac in self.actuator_list:
            zero_pos_target_list.append(
                {
                    "actuator_id": ac.actuator_id,
                    "position": 0.0,
                }
            )

        actuator_commands: list[pykos.services.actuator.ActuatorCommand] = [
            {
                "actuator_id": 12,
<<<<<<< HEAD
                "position": 7.0 / 2.0,
=======
                "position": -12.0/2.0,
>>>>>>> a1abfb28
                "velocity": 0.0,
            },
            {
                "actuator_id": 22,
                "position": 12.0 / 2.0,
                "velocity": 0.0,
            },
            {
                "actuator_id": 14,
                "position": -30.0 / 2.0,
                "velocity": 0.0,
            },
            {
                "actuator_id": 24,
                "position": 30.0 / 2.0,
                "velocity": 0.0,
            },
        ]

        await self.kos.actuator.command_actuators(actuator_commands)

        reset_commands: list[pykos.services.actuator.ActuatorCommand] = [
            {
                "actuator_id": ac.actuator_id,
                "position": pos,
                "velocity": 0.0,
            }
            for ac, pos in zip(self.actuator_list, self.default_positions_deg)
        ]

        await self.kos.actuator.command_actuators(reset_commands)

        logger.warning(f"Deploying with Action Scale: {self.ACTION_SCALE}")
        if self.mode == "real-deploy":
            input("Press Enter to continue...")

        observation = await self.get_observation()
        self.model.infer(observation)

        if self.mode == "real-deploy":
            for i in range(5, -1, -1):
                logger.info(f"Starting in {i} seconds...")
                await asyncio.sleep(1)

        target_time = time.time() + self.DT
        observation = await self.get_observation()

        end_time = time.time() + episode_length

        if self.mode == "sim":
            await self.kos.sim.reset(
                pos={"x": 0.0, "y": 0.0, "z": 1.01},
                quat={"x": 0.0, "y": 0.0, "z": 0.0, "w": 1.0})

        try:
            while time.time() < end_time:
                action = np.array(self.model.infer(observation)).reshape(-1)

                #! Only scale action on observation but not onto default positions
                position = action[: len(self.actuator_list)] * self.ACTION_SCALE + self.default_positions_rad
                velocity = action[len(self.actuator_list) :] * self.ACTION_SCALE

                observation, _ = await asyncio.gather(
                    self.get_observation(),
                    self.send_actions(position, velocity),
                )
                self.prev_action = action.copy()

                if time.time() < target_time:
                    logger.debug(f"Sleeping for {max(0, target_time - time.time())} seconds")
                    await asyncio.sleep(max(0, target_time - time.time()))
                else:
                    logger.info(f"Loop overran by {time.time() - target_time} seconds")

                target_time += self.DT

        except asyncio.CancelledError:
            logger.info("Exiting...")
            await self.disable()
            self.save_rollout()
            logger.info("Actuators disabled")
            raise KeyboardInterrupt

        logger.info("Episode finished!")
        self.save_rollout()
        await self.disable()


class FixedArmDeploy(Deploy):
    """Deploy class for fixed-arm policies."""

    def __init__(self, model_path: str, mode: str, ip: str) -> None:
        super().__init__(model_path, mode, ip)
        # Override the arm positions.
        self.arm_positions = {
            11: 0.0,
            12: 12.0,
            13: 0.0,
            14: -30.0,
            21: 0.0,
            22: -12.0,
            23: 0.0,
            24: 30.0,
            25: 0.0,
        }

    async def send_actions(self, position: np.ndarray, velocity: np.ndarray) -> None:
        """Send actions to the robot's actuators with additional functionality.

        Args:
            position: Position commands in radians
            velocity: Velocity commands in radians/s
        """
        position = np.rad2deg(position)
        velocity = np.rad2deg(velocity)

        actuator_commands: list[pykos.services.actuator.ActuatorCommand] = [
            {
                "actuator_id": ac.actuator_id,
                "position": (
                    self.arm_positions[ac.actuator_id] if ac.actuator_id in self.arm_positions else position[ac.nn_id]
                ),
                "velocity": (0.0 if ac.actuator_id in self.arm_positions else velocity[ac.nn_id]),
            }
            for ac in self.actuator_list
        ]

        if self.mode == "real-deploy":
            await self.kos.actuator.command_actuators(actuator_commands)
            if self.rollout_dict is None:
                self.rollout_dict = {"command": []}
                logger.warning("Rollout dictionary is not initialized, initializing...")
            self.rollout_dict["command"].append(actuator_commands)
        elif self.mode == "real-check":
            if self.rollout_dict is None:
                self.rollout_dict = {"command": []}
                logger.warning("Rollout dictionary is not initialized, initializing...")
            self.rollout_dict["command"].append(actuator_commands)
        elif self.mode == "sim":
            # For all other modes, log and send commands
            await self.kos.actuator.command_actuators(actuator_commands)
            if self.rollout_dict is None:
                self.rollout_dict = {"command": []}
                logger.warning("Rollout dictionary is not initialized, initializing...")
            self.rollout_dict["command"].append(actuator_commands)<|MERGE_RESOLUTION|>--- conflicted
+++ resolved
@@ -207,11 +207,7 @@
         actuator_commands: list[pykos.services.actuator.ActuatorCommand] = [
             {
                 "actuator_id": 12,
-<<<<<<< HEAD
-                "position": 7.0 / 2.0,
-=======
-                "position": -12.0/2.0,
->>>>>>> a1abfb28
+                "position": -12.0 / 2.0,
                 "velocity": 0.0,
             },
             {
@@ -262,9 +258,7 @@
         end_time = time.time() + episode_length
 
         if self.mode == "sim":
-            await self.kos.sim.reset(
-                pos={"x": 0.0, "y": 0.0, "z": 1.01},
-                quat={"x": 0.0, "y": 0.0, "z": 0.0, "w": 1.0})
+            await self.kos.sim.reset(pos={"x": 0.0, "y": 0.0, "z": 1.01}, quat={"x": 0.0, "y": 0.0, "z": 0.0, "w": 1.0})
 
         try:
             while time.time() < end_time:
