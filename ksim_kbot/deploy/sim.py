--- conflicted
+++ resolved
@@ -14,11 +14,8 @@
 import numpy as np
 import pykos
 import tensorflow as tf
-<<<<<<< HEAD
-=======
 from askin import KeyboardController
 from scipy.spatial.transform import Rotation as R
->>>>>>> 29161dbf
 
 logger = logging.getLogger(__name__)
 DT = 0.02  # time step (50Hz)
