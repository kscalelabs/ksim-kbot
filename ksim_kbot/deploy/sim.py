--- conflicted
+++ resolved
@@ -14,19 +14,12 @@
 import numpy as np
 import pykos
 import tensorflow as tf
-<<<<<<< HEAD
 from askin import KeyboardController
-=======
->>>>>>> 828e3e90
 from scipy.spatial.transform import Rotation as R
 
 logger = logging.getLogger(__name__)
 DT = 0.02  # time step (50Hz)
-<<<<<<< HEAD
-
-=======
 GAIT_DT = 1.25
->>>>>>> 828e3e90
 DEFAULT_POSITIONS = np.array(
     [
         0,
@@ -137,11 +130,7 @@
     # During training gravity vector is taken from the first torso frame
     gvec = np.array([gvec[1], -gvec[2], -gvec[0]])
 
-<<<<<<< HEAD
-    phase += 2 * np.pi * 1.2550827 * DT
-=======
     phase += 2 * np.pi * GAIT_DT * DT
->>>>>>> 828e3e90
     phase = np.fmod(phase + np.pi, 2 * np.pi) - np.pi
     phase_vec = np.array([np.cos(phase), np.sin(phase)]).flatten()
 
@@ -216,7 +205,6 @@
     await configure_actuators(kos)
     await reset(kos)
 
-<<<<<<< HEAD
     command_state = CommandState()
     keyboard_controller = KeyboardController(command_state.update_from_key, timeout=0.001)
     await keyboard_controller.start()
@@ -225,18 +213,6 @@
     prev_action = np.zeros(len(ACTUATOR_LIST) * 2)
 
     obs, phase = await get_observation(kos, prev_action, command_state.get_command(), phase)
-=======
-    # TODO - add keyboard controller when it's fast enough
-    # command_state = CommandState()
-    # keyboard_controller = KeyboardController(command_state.update_from_key)
-    # await keyboard_controller.start()
-
-    phase = np.array([0, np.pi])
-    prev_action = np.zeros(len(ACTUATOR_LIST) * 2)
-    cmd = np.array([0.3, 0.0])
-
-    obs, phase = await get_observation(kos, prev_action, cmd, phase)
->>>>>>> 828e3e90
     if no_render:
         await kos.process_manager.start_kclip("deployment")
 
@@ -250,11 +226,7 @@
         pos = action[: len(ACTUATOR_LIST)] + DEFAULT_POSITIONS
         vel = action[len(ACTUATOR_LIST) :]
         (obs, phase), _ = await asyncio.gather(
-<<<<<<< HEAD
             get_observation(kos, prev_action, command_state.get_command(), phase),
-=======
-            get_observation(kos, prev_action, cmd, phase),
->>>>>>> 828e3e90
             send_actions(kos, pos, vel),
         )
         prev_action = action
