"""Defines simple task for training a walking policy for K-Bot."""

import asyncio
from dataclasses import dataclass
from pathlib import Path
from typing import Callable

import attrs
import distrax
import equinox as eqx
import jax
import jax.numpy as jnp
import ksim
import mujoco
import optax
import xax
from flax.core import FrozenDict
from jaxtyping import Array, PRNGKeyArray
from kscale.web.gen.api import JointMetadataOutput
from mujoco import mjx

OBS_SIZE = 20 * 2 + 3 + 3  # = 46 position + velocity + imu_acc + imu_gyro
CMD_SIZE = 2
NUM_OUTPUTS = 20 * 2  # position + velocity

SINGLE_STEP_HISTORY_SIZE = NUM_OUTPUTS + OBS_SIZE + CMD_SIZE

HISTORY_LENGTH = 0

NUM_INPUTS = (OBS_SIZE + CMD_SIZE) + SINGLE_STEP_HISTORY_SIZE * HISTORY_LENGTH

MAX_TORQUE = {
    "00": 17.0,
    "02": 17.0,
    "03": 40.0,
    "04": 60.0,
}


@jax.tree_util.register_dataclass
@dataclass(frozen=True)
class AuxOutputs:
    log_probs: Array
    values: Array


@attrs.define(frozen=True)
class HistoryObservation(ksim.Observation):
    def observe(self, state: ksim.RolloutVariables, rng: PRNGKeyArray) -> Array:
        if not isinstance(state.carry, Array):
            raise ValueError("Carry is not a history array")
        return state.carry


@attrs.define(frozen=True, kw_only=True)
class JointDeviationPenalty(ksim.Reward):
    """Penalty for joint deviations."""

    def __call__(self, trajectory: ksim.Trajectory) -> Array:
        diff = trajectory.qpos[:, 7:] - jnp.zeros_like(trajectory.qpos[:, 7:])
        return jnp.sum(jnp.square(diff), axis=-1)


@attrs.define(frozen=True, kw_only=True)
class DHControlPenalty(ksim.Reward):
    """Legacy default humanoid control cost that penalizes squared action magnitude."""

    def __call__(self, trajectory: ksim.Trajectory) -> Array:
        return jnp.sum(jnp.square(trajectory.action), axis=-1)


@attrs.define(frozen=True, kw_only=True)
class DHHealthyReward(ksim.Reward):
    """Legacy default humanoid healthy reward that gives binary reward based on height."""

    healthy_z_lower: float = attrs.field(default=0.5)
    healthy_z_upper: float = attrs.field(default=1.5)

    def __call__(self, trajectory: ksim.Trajectory) -> Array:
        height = trajectory.qpos[:, 2]
        is_healthy = jnp.where(height < self.healthy_z_lower, 0.0, 1.0)
        is_healthy = jnp.where(height > self.healthy_z_upper, 0.0, is_healthy)
        return is_healthy


class KbotActor(eqx.Module):
    """Actor for the walking task."""

    mlp: eqx.nn.MLP
    min_std: float = eqx.static_field()
    max_std: float = eqx.static_field()
    var_scale: float = eqx.static_field()
    mean_scale: float = eqx.static_field()

    def __init__(
        self,
        key: PRNGKeyArray,
        *,
        min_std: float,
        max_std: float,
        var_scale: float,
        mean_scale: float,
    ) -> None:
        self.mlp = eqx.nn.MLP(
            in_size=NUM_INPUTS,
            out_size=NUM_OUTPUTS * 2,
            width_size=64,
            depth=5,
            key=key,
            activation=jax.nn.relu,
        )
        self.min_std = min_std
        self.max_std = max_std
        self.var_scale = var_scale
        self.mean_scale = mean_scale

    def __call__(
        self,
        joint_pos_n: Array,
        joint_vel_n: Array,
        imu_acc_n: Array,
        imu_gyro_n: Array,
        lin_vel_cmd_n: Array,
        history_n: Array,
    ) -> distrax.Normal:
        x_n = jnp.concatenate(
            [
                joint_pos_n,
                joint_vel_n,
                imu_acc_n,
                imu_gyro_n,
                lin_vel_cmd_n,
                # history_n,
            ],
            axis=-1,
        )  # (NUM_INPUTS)

        return self.call_flat_obs(x_n)

    def call_flat_obs(
        self,
        flat_obs_n: Array,
    ) -> distrax.Normal:
        prediction_n = self.mlp(flat_obs_n)
        mean_n = prediction_n[..., :NUM_OUTPUTS]
        std_n = prediction_n[..., NUM_OUTPUTS:]

        # Scale the mean.
        mean_n = jnp.tanh(mean_n) * self.mean_scale

        # Softplus and clip to ensure positive standard deviations.
        std_n = jnp.clip((jax.nn.softplus(std_n) + self.min_std) * self.var_scale, max=self.max_std)

        return distrax.Normal(mean_n, std_n)


class KbotCritic(eqx.Module):
    """Critic for the standing task."""

    mlp: eqx.nn.MLP

    def __init__(self, key: PRNGKeyArray) -> None:
        self.mlp = eqx.nn.MLP(
            in_size=NUM_INPUTS,
            out_size=1,  # Always output a single critic value.
            width_size=64,
            depth=5,
            key=key,
            activation=jax.nn.relu,
        )

    def __call__(
        self,
        joint_pos_n: Array,
        joint_vel_n: Array,
        imu_acc_n: Array,
        imu_gyro_n: Array,
        lin_vel_cmd_n: Array,
        history_n: Array,
    ) -> Array:
        x_n = jnp.concatenate(
            [
                joint_pos_n,
                joint_vel_n,
                imu_acc_n,
                imu_gyro_n,
                lin_vel_cmd_n,
                # history_n,
            ],
            axis=-1,
        )  # (NUM_INPUTS)
        return self.mlp(x_n)


class KbotModel(eqx.Module):
    actor: KbotActor
    critic: KbotCritic

    def __init__(self, key: PRNGKeyArray) -> None:
        self.actor = KbotActor(
            key,
            min_std=0.01,
            max_std=1.0,
            var_scale=1.0,
            mean_scale=1.0,
        )
        self.critic = KbotCritic(key)


@dataclass
class KbotStandingTaskConfig(ksim.PPOConfig):
    """Config for the KBot walking task."""

    robot_urdf_path: str = xax.field(
        value="ksim_kbot/kscale-assets/kbot-v2-lw-feet/",
        help="The path to the assets directory for the robot.",
    )

    action_scale: float = xax.field(
        value=1.0,
        help="The scale to apply to the actions.",
    )

    # Optimizer parameters.
    learning_rate: float = xax.field(
        value=1e-4,
        help="Learning rate for PPO.",
    )
    max_grad_norm: float = xax.field(
        value=0.5,
        help="Maximum gradient norm for clipping.",
    )
    adam_weight_decay: float = xax.field(
        value=0.0,
        help="Weight decay for the Adam optimizer.",
    )

    # Mujoco parameters.
    use_mit_actuators: bool = xax.field(
        value=False,
        help="Whether to use the MIT actuator model, where the actions are position + velocity commands",
    )

    # Rendering parameters.
    render_track_body_id: int | None = xax.field(
        value=None,
        help="The body id to track with the render camera.",
    )

    # Checkpointing parameters.
    export_for_inference: bool = xax.field(
        value=False,
        help="Whether to export the model for inference.",
    )


class KbotStandingTask(ksim.PPOTask[KbotStandingTaskConfig]):
    def get_optimizer(self) -> optax.GradientTransformation:
        """Builds the optimizer.

        This provides a reasonable default optimizer for training PPO models,
        but can be overridden by subclasses who want to do something different.
        """
        optimizer = optax.chain(
            optax.clip_by_global_norm(self.config.max_grad_norm),
            (
                optax.adam(self.config.learning_rate)
                if self.config.adam_weight_decay == 0.0
                else optax.adamw(self.config.learning_rate, weight_decay=self.config.adam_weight_decay)
            ),
        )

        return optimizer

    def get_mujoco_model(self) -> mujoco.MjModel:
        mjcf_path = (Path(self.config.robot_urdf_path) / "scene.mjcf").resolve().as_posix()
        mj_model = mujoco.MjModel.from_xml_path(mjcf_path)

        mj_model.opt.timestep = jnp.array(self.config.dt)
        mj_model.opt.iterations = 6
        mj_model.opt.ls_iterations = 6
        mj_model.opt.disableflags = mjx.DisableBit.EULERDAMP
        mj_model.opt.solver = mjx.SolverType.CG

        return mj_model

    def get_mujoco_model_metadata(self, mj_model: mujoco.MjModel) -> dict[str, JointMetadataOutput]:
        metadata = asyncio.run(ksim.get_mujoco_model_metadata(self.config.robot_urdf_path, cache=False))
        if metadata.joint_name_to_metadata is None:
            raise ValueError("Joint metadata is not available")
        return metadata.joint_name_to_metadata

    def get_actuators(
        self,
        physics_model: ksim.PhysicsModel,
        metadata: dict[str, JointMetadataOutput] | None = None,
    ) -> ksim.Actuators:
        if self.config.use_mit_actuators:
            if metadata is None:
                raise ValueError("Metadata is required for MIT actuators")
            return ksim.MITPositionVelocityActuators(
                physics_model,
                metadata,
                pos_action_noise=0.1,
                vel_action_noise=0.1,
                pos_action_noise_type="gaussian",
                vel_action_noise_type="gaussian",
                ctrl_clip=[
                    # right arm
                    MAX_TORQUE["03"],
                    MAX_TORQUE["03"],
                    MAX_TORQUE["02"],
                    MAX_TORQUE["02"],
                    MAX_TORQUE["00"],
                    # left arm
                    MAX_TORQUE["03"],
                    MAX_TORQUE["03"],
                    MAX_TORQUE["02"],
                    MAX_TORQUE["02"],
                    MAX_TORQUE["00"],
                    # right leg
                    MAX_TORQUE["04"],
                    MAX_TORQUE["03"],
                    MAX_TORQUE["03"],
                    MAX_TORQUE["04"],
                    MAX_TORQUE["02"],
                    # left leg
                    MAX_TORQUE["04"],
                    MAX_TORQUE["03"],
                    MAX_TORQUE["03"],
                    MAX_TORQUE["04"],
                    MAX_TORQUE["02"],
                ],
            )
        else:
            return ksim.TorqueActuators()

    def get_randomization(self, physics_model: ksim.PhysicsModel) -> list[ksim.Randomization]:
        return [
            ksim.WeightRandomization(scale=0.05),
            ksim.StaticFrictionRandomization(scale_lower=0.1, scale_upper=1.5),
        ]

    def get_resets(self, physics_model: ksim.PhysicsModel) -> list[ksim.Reset]:
        return [
            ksim.RandomBaseVelocityXYReset(scale=0.01),
            ksim.RandomJointPositionReset(scale=0.02),
            ksim.RandomJointVelocityReset(scale=0.02),
        ]

    def get_events(self, physics_model: ksim.PhysicsModel) -> list[ksim.Event]:
        return [
            ksim.PushEvent(
                probability=0.0005,
                interval_range=(1, 3),
                linear_force_scale=0.5,
            ),
        ]

    def get_observations(self, physics_model: ksim.PhysicsModel) -> list[ksim.Observation]:
        return [
            ksim.JointPositionObservation(noise=0.02),
            ksim.JointVelocityObservation(noise=0.2),
            ksim.ActuatorForceObservation(),
            ksim.SensorObservation.create(physics_model, "imu_acc", noise=0.8),
            ksim.SensorObservation.create(physics_model, "imu_gyro", noise=0.1),
            HistoryObservation(),
        ]

    def get_commands(self, physics_model: ksim.PhysicsModel) -> list[ksim.Command]:
        return [
<<<<<<< HEAD
            ksim.LinearVelocityCommand(x_range=(-0.0, 0.0), y_range=(-0.0, 0.0), switch_prob=0.0, zero_prob=0.0),
=======
            ksim.LinearVelocityCommand(x_range=(0.0, 0.0), y_range=(0.0, 0.0), switch_prob=0.0, zero_prob=0.0),
>>>>>>> 238efbf6
        ]

    def get_rewards(self, physics_model: ksim.PhysicsModel) -> list[ksim.Reward]:
        return [
            JointDeviationPenalty(scale=-0.5),
            DHControlPenalty(scale=-0.05),
            DHHealthyReward(scale=0.5),
            ksim.BaseHeightReward(scale=1.0, height_target=0.7),
            ksim.ActionSmoothnessPenalty(scale=-0.01),
        ]

    def get_terminations(self, physics_model: ksim.PhysicsModel) -> list[ksim.Termination]:
        return [
            ksim.RollTooGreatTermination(max_roll=2.04),
            ksim.PitchTooGreatTermination(max_pitch=2.04),
        ]

    def get_model(self, key: PRNGKeyArray) -> KbotModel:
        return KbotModel(key)

    def get_initial_carry(self, rng: PRNGKeyArray) -> Array:
        return jnp.zeros(HISTORY_LENGTH * SINGLE_STEP_HISTORY_SIZE)

    def _run_actor(
        self,
        model: KbotModel,
        observations: FrozenDict[str, Array],
        commands: FrozenDict[str, Array],
    ) -> distrax.Normal:
        joint_pos_n = observations["joint_position_observation"]
        joint_vel_n = observations["joint_velocity_observation"]
        imu_acc_n = observations["imu_acc_obs"]
        imu_gyro_n = observations["imu_gyro_obs"]
        lin_vel_cmd_n = commands["linear_velocity_command"]
        history_n = observations["history_observation"]
        return model.actor(joint_pos_n, joint_vel_n, imu_acc_n, imu_gyro_n, lin_vel_cmd_n, history_n)

    def _run_critic(
        self,
        model: KbotModel,
        observations: FrozenDict[str, Array],
        commands: FrozenDict[str, Array],
    ) -> Array:
        joint_pos_n = observations["joint_position_observation"]
        joint_vel_n = observations["joint_velocity_observation"]
        imu_acc_n = observations["imu_acc_obs"]
        imu_gyro_n = observations["imu_gyro_obs"]
        lin_vel_cmd_n = commands["linear_velocity_command"]
        history_n = observations["history_observation"]
        return model.critic(joint_pos_n, joint_vel_n, imu_acc_n, imu_gyro_n, lin_vel_cmd_n, history_n)

    def get_on_policy_log_probs(
        self,
        model: KbotModel,
        trajectories: ksim.Trajectory,
        rng: PRNGKeyArray,
    ) -> Array:
        if trajectories.aux_outputs is None:
            raise ValueError("No aux outputs found in trajectories")
        return trajectories.aux_outputs.log_probs

    def get_on_policy_values(
        self,
        model: KbotModel,
        trajectories: ksim.Trajectory,
        rng: PRNGKeyArray,
    ) -> Array:
        if trajectories.aux_outputs is None:
            raise ValueError("No aux outputs found in trajectories")
        return trajectories.aux_outputs.values

    def get_log_probs(
        self,
        model: KbotModel,
        trajectories: ksim.Trajectory,
        rng: PRNGKeyArray,
    ) -> tuple[Array, Array]:
        # Vectorize over both batch and time dimensions.
        par_fn = jax.vmap(self._run_actor, in_axes=(None, 0, 0))
        action_dist_btn = par_fn(model, trajectories.obs, trajectories.command)

        # Compute the log probabilities of the trajectory's actions according
        # to the current policy, along with the entropy of the distribution.
        action_btn = trajectories.action
        log_probs_btn = action_dist_btn.log_prob(action_btn)
        entropy_btn = action_dist_btn.entropy()

        return log_probs_btn, entropy_btn

    def get_values(
        self,
        model: KbotModel,
        trajectories: ksim.Trajectory,
        rng: PRNGKeyArray,
    ) -> Array:
        # Vectorize over both batch and time dimensions.
        par_fn = jax.vmap(self._run_critic, in_axes=(None, 0, 0))
        values_bt1 = par_fn(model, trajectories.obs, trajectories.command)

        # Remove the last dimension.
        return values_bt1.squeeze(-1)

    def sample_action(
        self,
        model: KbotModel,
        carry: Array,
        physics_model: ksim.PhysicsModel,
        observations: FrozenDict[str, Array],
        commands: FrozenDict[str, Array],
        rng: PRNGKeyArray,
    ) -> tuple[Array, Array, AuxOutputs]:
        action_dist_n = self._run_actor(model, observations, commands)
        action_n = action_dist_n.sample(seed=rng)
        action_log_prob_n = action_dist_n.log_prob(action_n)

        critic_n = self._run_critic(model, observations, commands)
        value_n = critic_n.squeeze(-1)

        joint_pos_n = observations["joint_position_observation"]
        joint_vel_n = observations["joint_velocity_observation"]
        imu_acc_n = observations["imu_acc_obs"]
        imu_gyro_n = observations["imu_gyro_obs"]
        lin_vel_cmd_n = commands["linear_velocity_command"]

        history_n = jnp.concatenate(
            [
                joint_pos_n,
                joint_vel_n,
                imu_acc_n,
                imu_gyro_n,
                lin_vel_cmd_n,
                action_n,
            ],
            axis=-1,
        )

        if HISTORY_LENGTH > 0:
            # Roll the history by shifting the existing history and adding the new data
            carry_reshaped = carry.reshape(HISTORY_LENGTH, SINGLE_STEP_HISTORY_SIZE)
            shifted_history = jnp.roll(carry_reshaped, shift=-1, axis=0)
            new_history = shifted_history.at[HISTORY_LENGTH - 1].set(history_n)
            history_n = new_history.reshape(-1)
        else:
            history_n = jnp.zeros(0)

        return action_n, history_n, AuxOutputs(log_probs=action_log_prob_n, values=value_n)

    def make_export_model(self, model: KbotModel, stochastic: bool = False, batched: bool = False) -> Callable:
        """Makes a callable inference function that directly takes a flattened input vector and returns an action.

        Returns:
            A tuple containing the inference function and the size of the input vector.
        """

        def deterministic_model_fn(obs: Array) -> Array:
            return model.actor.call_flat_obs(obs).mode()

        def stochastic_model_fn(obs: Array) -> Array:
            distribution = model.actor.call_flat_obs(obs)
            return distribution.sample(seed=jax.random.PRNGKey(0))

        if stochastic:
            model_fn = stochastic_model_fn
        else:
            model_fn = deterministic_model_fn

        if batched:

            def batched_model_fn(obs: Array) -> Array:
                return jax.vmap(model_fn)(obs)

            return batched_model_fn

        return model_fn

    def on_after_checkpoint_save(self, ckpt_path: Path, state: xax.State) -> xax.State:
        state = super().on_after_checkpoint_save(ckpt_path, state)

        model: KbotModel = self.load_checkpoint(ckpt_path, part="model")

        model_fn = self.make_export_model(model, stochastic=False, batched=True)

        input_shapes = [(NUM_INPUTS,)]

        xax.export(
            model_fn,
            input_shapes,  # type: ignore [arg-type]
            ckpt_path.parent / "tf_model",
        )

        return state


if __name__ == "__main__":
    # python -m ksim_kbot.kbot2.standing run_environment=True
    KbotStandingTask.launch(
        KbotStandingTaskConfig(
            num_envs=2048,
            num_batches=64,
            num_passes=10,
            # Simulation parameters.
            dt=0.002,
            ctrl_dt=0.02,
            max_action_latency=0.002,
            min_action_latency=0.0,
            valid_every_n_steps=25,
            valid_first_n_steps=0,
            rollout_length_seconds=10.0,
            # PPO parameters
            gamma=0.97,
            lam=0.95,
            entropy_coef=0.001,
            learning_rate=1e-4,
            clip_param=0.3,
            max_grad_norm=1.0,
            use_mit_actuators=True,
            export_for_inference=True,
            save_every_n_steps=25,
        ),
    )<|MERGE_RESOLUTION|>--- conflicted
+++ resolved
@@ -369,11 +369,7 @@
 
     def get_commands(self, physics_model: ksim.PhysicsModel) -> list[ksim.Command]:
         return [
-<<<<<<< HEAD
             ksim.LinearVelocityCommand(x_range=(-0.0, 0.0), y_range=(-0.0, 0.0), switch_prob=0.0, zero_prob=0.0),
-=======
-            ksim.LinearVelocityCommand(x_range=(0.0, 0.0), y_range=(0.0, 0.0), switch_prob=0.0, zero_prob=0.0),
->>>>>>> 238efbf6
         ]
 
     def get_rewards(self, physics_model: ksim.PhysicsModel) -> list[ksim.Reward]:
