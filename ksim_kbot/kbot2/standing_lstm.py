--- conflicted
+++ resolved
@@ -229,15 +229,10 @@
 class KbotStandingLSTMTaskConfig(KbotStandingTaskConfig):
     pass
 
-
-<<<<<<< HEAD
-class KbotStandingLSTMTask(KbotStandingTask):
-=======
 Config = TypeVar("Config", bound=KbotStandingLSTMTaskConfig)
 
 
 class KbotStandingLSTMTask(KbotStandingTask[Config], Generic[Config]):
->>>>>>> 238efbf6
     def get_observations(self, physics_model: ksim.PhysicsModel) -> list[ksim.Observation]:
         return [
             ksim.JointPositionObservation(noise=0.02),
