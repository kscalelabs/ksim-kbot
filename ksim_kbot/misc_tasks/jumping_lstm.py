--- conflicted
+++ resolved
@@ -62,21 +62,8 @@
         return [
             ksim.JointPositionObservation(noise=0.0),
             ksim.JointVelocityObservation(noise=0.0),
-<<<<<<< HEAD
-            ksim.SensorObservation.create(
-                physics_model=physics_model,
-                sensor_name="imu_acc",
-                noise=0.0,
-            ),
-            ksim.SensorObservation.create(
-                physics_model=physics_model,
-                sensor_name="imu_gyro",
-                noise=0.0,
-            ),
-=======
             ksim.SensorObservation.create(physics_model=physics_model, sensor_name="imu_acc", noise=0.0),
             ksim.SensorObservation.create(physics_model=physics_model, sensor_name="imu_gyro", noise=0.0),
->>>>>>> c2beddcc
             ksim.ActuatorForceObservation(),
         ]
 
