"""Common rewards for K-Bot 2.

If some logic will become more general, we can move it to ksim or xax.
"""

from typing import Self

import attrs
import jax.numpy as jnp
import ksim
import xax
from jaxtyping import Array, PyTree
from ksim.utils.mujoco import get_qpos_data_idxs_by_name
import jax


@attrs.define(frozen=True, kw_only=True)
class JointDeviationPenalty(ksim.Reward):
    """Penalty for joint deviations."""

    norm: xax.NormType = attrs.field(default="l2")
    joint_targets: tuple[float, ...] = attrs.field()
    joint_weights: tuple[float, ...] = attrs.field(default=None)

<<<<<<< HEAD
    def __call__(self, trajectory: ksim.Trajectory, reward_carry: PyTree) -> tuple[Array, PyTree]:
        diff = trajectory.qpos[..., 7:] - jnp.array(self.joint_targets)
        cost = jnp.square(diff) * jnp.array(self.joint_weights)
        return jnp.sum(cost, axis=-1), None
=======
    def __call__(self, trajectory: ksim.Trajectory, reward_carry: xax.FrozenDict[str, PyTree]) -> tuple[Array, None]:
        diff = trajectory.qpos[..., 7:] - jnp.array(self.joint_targets)
        cost = jnp.square(diff) * jnp.array(self.joint_weights)
        reward_value = jnp.sum(cost, axis=-1)
        return reward_value, None
>>>>>>> 139b644f

    @classmethod
    def create(
        cls,
        physics_model: ksim.PhysicsModel,
        scale: float = -1.0,
        *,
        joint_targets: tuple[float, ...],
        joint_weights: tuple[float, ...] | None = None,
    ) -> Self:
        if joint_weights is None:
            joint_weights = tuple([1.0] * len(joint_targets))

        return cls(
            scale=scale,
            joint_targets=joint_targets,
            joint_weights=joint_weights,
        )


@attrs.define(frozen=True, kw_only=True)
<<<<<<< HEAD
=======
class DHForwardReward(ksim.Reward):
    """Incentives forward movement."""

    def __call__(self, trajectory: ksim.Trajectory, reward_carry: xax.FrozenDict[str, PyTree]) -> tuple[Array, None]:
        x_delta = -jnp.clip(trajectory.qvel[..., 1], -1.0, 1.0)
        return x_delta, None


@attrs.define(frozen=True, kw_only=True)
class DHControlPenalty(ksim.Reward):
    """Legacy default humanoid control cost that penalizes squared action magnitude."""

    norm: xax.NormType = attrs.field(default="l2")

    def __call__(self, trajectory: ksim.Trajectory, reward_carry: xax.FrozenDict[str, PyTree]) -> tuple[Array, None]:
        reward_value = xax.get_norm(trajectory.action, self.norm).sum(axis=-1)
        return reward_value, None


@attrs.define(frozen=True, kw_only=True)
class DHHealthyReward(ksim.Reward):
    """Legacy default humanoid healthy reward that gives binary reward based on height."""

    healthy_z_lower: float = attrs.field(default=0.5)
    healthy_z_upper: float = attrs.field(default=1.5)

    def __call__(self, trajectory: ksim.Trajectory, reward_carry: xax.FrozenDict[str, PyTree]) -> tuple[Array, None]:
        height = trajectory.qpos[..., 2]
        is_healthy = jnp.where(height < self.healthy_z_lower, 0.0, 1.0)
        is_healthy = jnp.where(height > self.healthy_z_upper, 0.0, is_healthy)
        return is_healthy, None


@attrs.define(frozen=True, kw_only=True)
>>>>>>> 139b644f
class FeetSlipPenalty(ksim.Reward):
    """Penalty for feet slipping."""

    scale: float = -1.0
    com_vel_obs_name: str = attrs.field(default="center_of_mass_velocity_observation")
    feet_contact_obs_name: str = attrs.field(default="feet_contact_observation")

<<<<<<< HEAD
    def __call__(self, trajectory: ksim.Trajectory, reward_carry: PyTree) -> tuple[Array, PyTree]:
        jax.debug.breakpoint()
=======
    def __call__(self, trajectory: ksim.Trajectory, reward_carry: xax.FrozenDict[str, PyTree]) -> tuple[Array, None]:
>>>>>>> 139b644f
        if self.feet_contact_obs_name not in trajectory.obs:
            raise ValueError(
                f"Observation {self.feet_contact_obs_name} not found; add it as an observation in your task."
            )
        contact = trajectory.obs[self.feet_contact_obs_name]
        body_vel = trajectory.obs[self.com_vel_obs_name][..., :2]
        normed_body_vel = jnp.linalg.norm(body_vel, axis=-1, keepdims=True)
<<<<<<< HEAD
        jax.debug.breakpoint()
        return jnp.sum(normed_body_vel * contact, axis=-1), None
=======
        reward_value = jnp.sum(normed_body_vel * contact, axis=-1)
        return reward_value, None
>>>>>>> 139b644f


@attrs.define(frozen=True, kw_only=True)
class OrientationPenalty(ksim.Reward):
    """Penalty for the orientation of the robot."""

    norm: xax.NormType = attrs.field(default="l2")
    obs_name: str = attrs.field(default="sensor_observation_upvector_origin")

<<<<<<< HEAD
    def __call__(self, trajectory: ksim.Trajectory, reward_carry: PyTree) -> tuple[Array, PyTree]:
        return xax.get_norm(trajectory.obs[self.obs_name][..., :2], self.norm).sum(axis=-1), None
=======
    def __call__(self, trajectory: ksim.Trajectory, reward_carry: xax.FrozenDict[str, PyTree]) -> tuple[Array, None]:
        reward_value = xax.get_norm(trajectory.obs[self.obs_name][..., :2], self.norm).sum(axis=-1)
        return reward_value, None
>>>>>>> 139b644f


@attrs.define(frozen=True, kw_only=True)
class LinearVelocityTrackingReward(ksim.Reward):
    """Reward for tracking the linear velocity."""

    error_scale: float = attrs.field(default=0.25)
    linvel_obs_name: str = attrs.field(default="sensor_observation_local_linvel_origin")
    command_name: str = attrs.field(default="linear_velocity_command")
    norm: xax.NormType = attrs.field(default="l2")

<<<<<<< HEAD
    def __call__(self, trajectory: ksim.Trajectory, reward_carry: PyTree) -> tuple[Array, PyTree]:
        if self.linvel_obs_name not in trajectory.obs:
            raise ValueError(f"Observation {self.linvel_obs_name} not found; add it as an observation in your task.")

        command = trajectory.command[self.command_name].flatten()
        # lin_vel_error = xax.get_norm(command - trajectory.obs[self.linvel_obs_name][..., :2], self.norm).sum(axis=-1)
        jax.debug.breakpoint()
        # return jnp.exp(-lin_vel_error / self.error_scale), None
        return trajectory.done, None
=======
    def __call__(self, trajectory: ksim.Trajectory, reward_carry: xax.FrozenDict[str, PyTree]) -> tuple[Array, None]:
        if self.linvel_obs_name not in trajectory.obs:
            raise ValueError(f"Observation {self.linvel_obs_name} not found; add it as an observation in your task.")

        command = jnp.concatenate(
            [trajectory.command[self.command_name_x], trajectory.command[self.command_name_y]], axis=-1
        )
        lin_vel_error = xax.get_norm(command - trajectory.obs[self.linvel_obs_name][..., :2], self.norm).sum(axis=-1)
        reward_value = jnp.exp(-lin_vel_error / self.error_scale)
        return reward_value, None
>>>>>>> 139b644f


@attrs.define(frozen=True, kw_only=True)
class AngularVelocityTrackingReward(ksim.Reward):
    """Reward for tracking the angular velocity."""

    error_scale: float = attrs.field(default=0.25)
    angvel_obs_name: str = attrs.field(default="sensor_observation_gyro_origin")
    command_name: str = attrs.field(default="angular_velocity_command")
    norm: xax.NormType = attrs.field(default="l2")

<<<<<<< HEAD
    def __call__(self, trajectory: ksim.Trajectory, reward_carry: PyTree) -> tuple[Array, PyTree]:
=======
    def __call__(self, trajectory: ksim.Trajectory, reward_carry: xax.FrozenDict[str, PyTree]) -> tuple[Array, None]:
>>>>>>> 139b644f
        if self.angvel_obs_name not in trajectory.obs:
            raise ValueError(f"Observation {self.angvel_obs_name} not found; add it as an observation in your task.")

        ang_vel_error = jnp.square(
            trajectory.command[self.command_name].flatten() - trajectory.obs[self.angvel_obs_name][..., 2]
        )
<<<<<<< HEAD
        return jnp.exp(-ang_vel_error / self.error_scale), None
=======
        reward_value = jnp.exp(-ang_vel_error / self.error_scale)
        return reward_value, None
>>>>>>> 139b644f


@attrs.define(frozen=True, kw_only=True)
class AngularVelocityXYPenalty(ksim.Reward):
    """Penalty for the angular velocity."""

    norm: xax.NormType = attrs.field(default="l2")
    angvel_obs_name: str = attrs.field(default="sensor_observation_global_angvel_origin")

<<<<<<< HEAD
    def __call__(self, trajectory: ksim.Trajectory, reward_carry: PyTree) -> tuple[Array, PyTree]:
        if self.angvel_obs_name not in trajectory.obs:
            raise ValueError(f"Observation {self.angvel_obs_name} not found; add it as an observation in your task.")
        ang_vel = trajectory.obs[self.angvel_obs_name][..., :2]
        return xax.get_norm(ang_vel, self.norm).sum(axis=-1), None
=======
    def __call__(self, trajectory: ksim.Trajectory, reward_carry: xax.FrozenDict[str, PyTree]) -> tuple[Array, None]:
        if self.angvel_obs_name not in trajectory.obs:
            raise ValueError(f"Observation {self.angvel_obs_name} not found; add it as an observation in your task.")
        ang_vel = trajectory.obs[self.angvel_obs_name][..., :2]
        reward_value = xax.get_norm(ang_vel, self.norm).sum(axis=-1)
        return reward_value, None
>>>>>>> 139b644f


@attrs.define(frozen=True, kw_only=True)
class HipDeviationPenalty(ksim.Reward):
    """Penalty for hip joint deviations."""

    norm: xax.NormType = attrs.field(default="l2")
    hip_indices: tuple[int, ...] = attrs.field()
    joint_targets: tuple[float, ...] = attrs.field()

<<<<<<< HEAD
    def __call__(self, trajectory: ksim.Trajectory, reward_carry: PyTree) -> tuple[Array, PyTree]:
=======
    def __call__(self, trajectory: ksim.Trajectory, reward_carry: xax.FrozenDict[str, PyTree]) -> tuple[Array, None]:
>>>>>>> 139b644f
        diff = (
            trajectory.qpos[..., jnp.array(self.hip_indices) + 7]
            - jnp.array(self.joint_targets)[jnp.array(self.hip_indices)]
        )
<<<<<<< HEAD
        return xax.get_norm(diff, self.norm).sum(axis=-1), None
=======
        reward_value = xax.get_norm(diff, self.norm).sum(axis=-1)
        return reward_value, None
>>>>>>> 139b644f

    @classmethod
    def create(
        cls,
        physics_model: ksim.PhysicsModel,
        hip_names: tuple[str, ...],
        joint_targets: tuple[float, ...],
        scale: float = -1.0,
    ) -> Self:
        """Create a sensor observation from a physics model."""
        mappings = get_qpos_data_idxs_by_name(physics_model)
        hip_indices = tuple([int(mappings[name][0]) - 7 for name in hip_names])
        return cls(
            hip_indices=hip_indices,
            joint_targets=joint_targets,
            scale=scale,
        )


@attrs.define(frozen=True, kw_only=True)
class KneeDeviationPenalty(ksim.Reward):
    """Penalty for knee joint deviations."""

    norm: xax.NormType = attrs.field(default="l2")
    knee_indices: tuple[int, ...] = attrs.field()
    joint_targets: tuple[float, ...] = attrs.field()

<<<<<<< HEAD
    def __call__(self, trajectory: ksim.Trajectory, reward_carry: PyTree) -> tuple[Array, PyTree]:
=======
    def __call__(self, trajectory: ksim.Trajectory, reward_carry: xax.FrozenDict[str, PyTree]) -> tuple[Array, None]:
>>>>>>> 139b644f
        diff = (
            trajectory.qpos[..., jnp.array(self.knee_indices) + 7]
            - jnp.array(self.joint_targets)[jnp.array(self.knee_indices)]
        )
<<<<<<< HEAD
        return xax.get_norm(diff, self.norm).sum(axis=-1), None
=======
        reward_value = xax.get_norm(diff, self.norm).sum(axis=-1)
        return reward_value, None
>>>>>>> 139b644f

    @classmethod
    def create(
        cls,
        physics_model: ksim.PhysicsModel,
        knee_names: tuple[str, ...],
        joint_targets: tuple[float, ...],
        scale: float = -1.0,
    ) -> Self:
        """Create a sensor observation from a physics model."""
        mappings = get_qpos_data_idxs_by_name(physics_model)
        knee_indices = tuple([int(mappings[name][0]) - 7 for name in knee_names])
        return cls(
            knee_indices=knee_indices,
            joint_targets=joint_targets,
            scale=scale,
        )


@attrs.define(frozen=True, kw_only=True)
class TerminationPenalty(ksim.Reward):
    """Penalty for termination."""

    scale: float = attrs.field(default=-1.0)

<<<<<<< HEAD
    def __call__(self, trajectory: ksim.Trajectory, reward_carry: PyTree) -> tuple[Array, PyTree]:
        return trajectory.done, None
=======
    def __call__(self, trajectory: ksim.Trajectory, reward_carry: xax.FrozenDict[str, PyTree]) -> tuple[Array, None]:
        reward_value = trajectory.done
        return reward_value, None
>>>>>>> 139b644f


@attrs.define(frozen=True, kw_only=True)
class XYPositionPenalty(ksim.Reward):
    """Penalty for deviation from a target (x, y) position."""

    target_x: float = attrs.field()
    target_y: float = attrs.field()
    norm: xax.NormType = attrs.field(default="l2")

<<<<<<< HEAD
    def __call__(self, trajectory: ksim.Trajectory, reward_carry: PyTree) -> tuple[Array, PyTree]:
        current_pos = trajectory.qpos[..., :2]
        target_pos = jnp.array([self.target_x, self.target_y])
        diff = current_pos - target_pos

        return xax.get_norm(diff, self.norm).sum(axis=-1), None
=======
    def __call__(self, trajectory: ksim.Trajectory, reward_carry: xax.FrozenDict[str, PyTree]) -> tuple[Array, None]:
        current_pos = trajectory.qpos[..., :2]
        target_pos = jnp.array([self.target_x, self.target_y])
        diff = current_pos - target_pos
        reward_value = xax.get_norm(diff, self.norm).sum(axis=-1)
        return reward_value, None
>>>>>>> 139b644f


@attrs.define(frozen=True, kw_only=True)
class FarFromOriginTerminationReward(ksim.Reward):
    """Reward for being far from the origin."""

    max_dist: float = attrs.field()

<<<<<<< HEAD
    def __call__(self, trajectory: ksim.Trajectory, reward_carry: PyTree) -> tuple[Array, PyTree]:
        return jnp.linalg.norm(trajectory.qpos[..., :2], axis=-1) > self.max_dist, None
=======
    def __call__(self, trajectory: ksim.Trajectory, reward_carry: xax.FrozenDict[str, PyTree]) -> tuple[Array, None]:
        reward_value = jnp.linalg.norm(trajectory.qpos[..., :2], axis=-1) > self.max_dist
        return reward_value, None
>>>>>>> 139b644f


class KsimLinearVelocityTrackingReward(ksim.Reward):
    """Penalty for deviating from the linear velocity command."""

    index: int = attrs.field()
    command_name: str = attrs.field()
    norm: xax.NormType = attrs.field(default="l1")
    temp: float = attrs.field(default=1.0)

<<<<<<< HEAD
    def __call__(self, trajectory: ksim.Trajectory, reward_carry: PyTree) -> tuple[Array, PyTree]:
=======
    def __call__(self, trajectory: ksim.Trajectory, reward_carry: xax.FrozenDict[str, PyTree]) -> tuple[Array, None]:
>>>>>>> 139b644f
        dim = self.index
        lin_vel_cmd = trajectory.command[self.command_name].squeeze(-1)
        lin_vel = trajectory.qvel[..., dim]
        norm = xax.get_norm(lin_vel - lin_vel_cmd, self.norm)
<<<<<<< HEAD
        return 1.0 / (norm / self.temp + 1.0), None
=======
        reward_value = 1.0 / (norm / self.temp + 1.0)
        return reward_value, None
>>>>>>> 139b644f

    def get_name(self) -> str:
        return f"{self.index}_{super().get_name()}"


# Gate stateful rewards for reference


@attrs.define(frozen=True, kw_only=True)
class FeetHeightPenalty(ksim.Reward):
    """Cost penalizing feet height."""

    scale: float = -1.0
    max_foot_height: float = 0.1

<<<<<<< HEAD
    def __call__(self, trajectory: ksim.Trajectory, reward_carry: PyTree) -> tuple[Array, PyTree]:
        swing_peak = reward_carry["swing_peak"]  # type: ignore[attr-defined]
        first_contact = reward_carry["first_contact"]  # type: ignore[attr-defined]
        error = swing_peak / self.max_foot_height - 1.0
        return jnp.sum(jnp.square(error) * first_contact, axis=-1), None
=======
    def initial_carry(self, rng: jax.random.PRNGKeyArray) -> PyTree:
        return xax.FrozenDict({"swing_peak": jnp.zeros(2), "first_contact": jnp.zeros(2)})

    def __call__(self, trajectory: ksim.Trajectory, reward_carry: xax.FrozenDict[str, PyTree]) -> tuple[Array, None]:
        swing_peak = reward_carry["swing_peak"] 
        first_contact = reward_carry["first_contact"]
        error = swing_peak / self.max_foot_height - 1.0
        reward_value = jnp.sum(jnp.square(error) * first_contact, axis=-1)
        return reward_value, xax.FrozenDict({"swing_peak": swing_peak, "first_contact": first_contact})
>>>>>>> 139b644f


@attrs.define(frozen=True, kw_only=True)
class FeetAirTimeReward(ksim.Reward):
    """Reward for feet air time."""

    scale: float = 1.0
    threshold_min: float = 0.1
    threshold_max: float = 0.4

<<<<<<< HEAD
    def __call__(self, trajectory: ksim.Trajectory, reward_carry: PyTree) -> tuple[Array, PyTree]:
        first_contact = reward_carry["first_contact"]  # type: ignore[attr-defined]
        air_time = reward_carry["feet_air_time"]  # type: ignore[attr-defined]
        air_time = (air_time - self.threshold_min) * first_contact
        air_time = jnp.clip(air_time, max=self.threshold_max - self.threshold_min)
        return jnp.sum(air_time, axis=-1), None
=======
    def initial_carry(self, rng: jax.random.PRNGKeyArray) -> PyTree:
        return xax.FrozenDict({"feet_air_time": jnp.zeros(2)})

    def __call__(self, trajectory: ksim.Trajectory, reward_carry: xax.FrozenDict[str, PyTree]) -> tuple[Array, None]:
        first_contact = reward_carry["first_contact"] # Access shared carry
        air_time = reward_carry["feet_air_time"] # Access shared carry
        air_time = (air_time - self.threshold_min) * first_contact
        air_time = jnp.clip(air_time, max=self.threshold_max - self.threshold_min)
        reward_value = jnp.sum(air_time, axis=-1)
        return reward_value, xax.FrozenDict({"feet_air_time": air_time})
>>>>>>> 139b644f


@attrs.define(frozen=True, kw_only=True)
class FeetPhaseReward(ksim.Reward):
    """Reward for tracking the desired foot height."""

    scale: float = 1.0
    feet_pos_obs_name: str = attrs.field(default="feet_position_observation")
    max_foot_height: float = 0.12

<<<<<<< HEAD
=======
    def initial_carry(self, rng: jax.random.PRNGKeyArray) -> PyTree:
        return xax.FrozenDict({"phase": jnp.zeros(2)})

>>>>>>> 139b644f
    def __call__(self, trajectory: ksim.Trajectory, reward_carry: PyTree) -> tuple[Array, PyTree]:
        if self.feet_pos_obs_name not in trajectory.obs:
            raise ValueError(f"Observation {self.feet_pos_obs_name} not found; add it as an observation in your task.")
        foot_pos = trajectory.obs[self.feet_pos_obs_name]
<<<<<<< HEAD
        phase = reward_carry["phase"]  # type: ignore[attr-defined]
=======
        phase = reward_carry["phase"] # Access shared carry
>>>>>>> 139b644f

        foot_z = jnp.array([foot_pos[..., 2], foot_pos[..., 5]]).T
        ideal_z = self.gait_phase(phase, swing_height=jnp.array(self.max_foot_height))

        error = jnp.sum(jnp.square(foot_z - ideal_z), axis=-1)
        reward = jnp.exp(-error / 0.01)

<<<<<<< HEAD
        return reward, None
=======
        return reward, xax.FrozenDict({"phase": phase})
>>>>>>> 139b644f

    def gait_phase(
        self,
        phi: Array | float,
        swing_height: Array = jnp.array(0.08),
    ) -> Array:
        """Interpolation logic for the gait phase.

        Original implementation:
        https://arxiv.org/pdf/2201.00206
        https://github.com/google-deepmind/mujoco_playground/blob/main/mujoco_playground/_src/gait.py#L33
        """
        x = (phi + jnp.pi) / (2 * jnp.pi)
        x = jnp.clip(x, 0, 1)
        stance = xax.cubic_bezier_interpolation(jnp.array(0), swing_height, 2 * x)
        swing = xax.cubic_bezier_interpolation(swing_height, jnp.array(0), 2 * x - 1)
        return jnp.where(x <= 0.5, stance, swing)<|MERGE_RESOLUTION|>--- conflicted
+++ resolved
@@ -6,12 +6,12 @@
 from typing import Self
 
 import attrs
+import jax
 import jax.numpy as jnp
 import ksim
 import xax
 from jaxtyping import Array, PyTree
 from ksim.utils.mujoco import get_qpos_data_idxs_by_name
-import jax
 
 
 @attrs.define(frozen=True, kw_only=True)
@@ -22,18 +22,11 @@
     joint_targets: tuple[float, ...] = attrs.field()
     joint_weights: tuple[float, ...] = attrs.field(default=None)
 
-<<<<<<< HEAD
-    def __call__(self, trajectory: ksim.Trajectory, reward_carry: PyTree) -> tuple[Array, PyTree]:
-        diff = trajectory.qpos[..., 7:] - jnp.array(self.joint_targets)
-        cost = jnp.square(diff) * jnp.array(self.joint_weights)
-        return jnp.sum(cost, axis=-1), None
-=======
     def __call__(self, trajectory: ksim.Trajectory, reward_carry: xax.FrozenDict[str, PyTree]) -> tuple[Array, None]:
         diff = trajectory.qpos[..., 7:] - jnp.array(self.joint_targets)
         cost = jnp.square(diff) * jnp.array(self.joint_weights)
         reward_value = jnp.sum(cost, axis=-1)
         return reward_value, None
->>>>>>> 139b644f
 
     @classmethod
     def create(
@@ -55,43 +48,6 @@
 
 
 @attrs.define(frozen=True, kw_only=True)
-<<<<<<< HEAD
-=======
-class DHForwardReward(ksim.Reward):
-    """Incentives forward movement."""
-
-    def __call__(self, trajectory: ksim.Trajectory, reward_carry: xax.FrozenDict[str, PyTree]) -> tuple[Array, None]:
-        x_delta = -jnp.clip(trajectory.qvel[..., 1], -1.0, 1.0)
-        return x_delta, None
-
-
-@attrs.define(frozen=True, kw_only=True)
-class DHControlPenalty(ksim.Reward):
-    """Legacy default humanoid control cost that penalizes squared action magnitude."""
-
-    norm: xax.NormType = attrs.field(default="l2")
-
-    def __call__(self, trajectory: ksim.Trajectory, reward_carry: xax.FrozenDict[str, PyTree]) -> tuple[Array, None]:
-        reward_value = xax.get_norm(trajectory.action, self.norm).sum(axis=-1)
-        return reward_value, None
-
-
-@attrs.define(frozen=True, kw_only=True)
-class DHHealthyReward(ksim.Reward):
-    """Legacy default humanoid healthy reward that gives binary reward based on height."""
-
-    healthy_z_lower: float = attrs.field(default=0.5)
-    healthy_z_upper: float = attrs.field(default=1.5)
-
-    def __call__(self, trajectory: ksim.Trajectory, reward_carry: xax.FrozenDict[str, PyTree]) -> tuple[Array, None]:
-        height = trajectory.qpos[..., 2]
-        is_healthy = jnp.where(height < self.healthy_z_lower, 0.0, 1.0)
-        is_healthy = jnp.where(height > self.healthy_z_upper, 0.0, is_healthy)
-        return is_healthy, None
-
-
-@attrs.define(frozen=True, kw_only=True)
->>>>>>> 139b644f
 class FeetSlipPenalty(ksim.Reward):
     """Penalty for feet slipping."""
 
@@ -99,12 +55,7 @@
     com_vel_obs_name: str = attrs.field(default="center_of_mass_velocity_observation")
     feet_contact_obs_name: str = attrs.field(default="feet_contact_observation")
 
-<<<<<<< HEAD
-    def __call__(self, trajectory: ksim.Trajectory, reward_carry: PyTree) -> tuple[Array, PyTree]:
-        jax.debug.breakpoint()
-=======
-    def __call__(self, trajectory: ksim.Trajectory, reward_carry: xax.FrozenDict[str, PyTree]) -> tuple[Array, None]:
->>>>>>> 139b644f
+    def __call__(self, trajectory: ksim.Trajectory, reward_carry: xax.FrozenDict[str, PyTree]) -> tuple[Array, None]:
         if self.feet_contact_obs_name not in trajectory.obs:
             raise ValueError(
                 f"Observation {self.feet_contact_obs_name} not found; add it as an observation in your task."
@@ -112,13 +63,8 @@
         contact = trajectory.obs[self.feet_contact_obs_name]
         body_vel = trajectory.obs[self.com_vel_obs_name][..., :2]
         normed_body_vel = jnp.linalg.norm(body_vel, axis=-1, keepdims=True)
-<<<<<<< HEAD
-        jax.debug.breakpoint()
-        return jnp.sum(normed_body_vel * contact, axis=-1), None
-=======
         reward_value = jnp.sum(normed_body_vel * contact, axis=-1)
         return reward_value, None
->>>>>>> 139b644f
 
 
 @attrs.define(frozen=True, kw_only=True)
@@ -128,14 +74,9 @@
     norm: xax.NormType = attrs.field(default="l2")
     obs_name: str = attrs.field(default="sensor_observation_upvector_origin")
 
-<<<<<<< HEAD
-    def __call__(self, trajectory: ksim.Trajectory, reward_carry: PyTree) -> tuple[Array, PyTree]:
-        return xax.get_norm(trajectory.obs[self.obs_name][..., :2], self.norm).sum(axis=-1), None
-=======
     def __call__(self, trajectory: ksim.Trajectory, reward_carry: xax.FrozenDict[str, PyTree]) -> tuple[Array, None]:
         reward_value = xax.get_norm(trajectory.obs[self.obs_name][..., :2], self.norm).sum(axis=-1)
         return reward_value, None
->>>>>>> 139b644f
 
 
 @attrs.define(frozen=True, kw_only=True)
@@ -147,28 +88,16 @@
     command_name: str = attrs.field(default="linear_velocity_command")
     norm: xax.NormType = attrs.field(default="l2")
 
-<<<<<<< HEAD
-    def __call__(self, trajectory: ksim.Trajectory, reward_carry: PyTree) -> tuple[Array, PyTree]:
+    def __call__(self, trajectory: ksim.Trajectory, reward_carry: xax.FrozenDict[str, PyTree]) -> tuple[Array, None]:
         if self.linvel_obs_name not in trajectory.obs:
             raise ValueError(f"Observation {self.linvel_obs_name} not found; add it as an observation in your task.")
 
-        command = trajectory.command[self.command_name].flatten()
-        # lin_vel_error = xax.get_norm(command - trajectory.obs[self.linvel_obs_name][..., :2], self.norm).sum(axis=-1)
-        jax.debug.breakpoint()
-        # return jnp.exp(-lin_vel_error / self.error_scale), None
-        return trajectory.done, None
-=======
-    def __call__(self, trajectory: ksim.Trajectory, reward_carry: xax.FrozenDict[str, PyTree]) -> tuple[Array, None]:
-        if self.linvel_obs_name not in trajectory.obs:
-            raise ValueError(f"Observation {self.linvel_obs_name} not found; add it as an observation in your task.")
-
         command = jnp.concatenate(
             [trajectory.command[self.command_name_x], trajectory.command[self.command_name_y]], axis=-1
         )
         lin_vel_error = xax.get_norm(command - trajectory.obs[self.linvel_obs_name][..., :2], self.norm).sum(axis=-1)
         reward_value = jnp.exp(-lin_vel_error / self.error_scale)
         return reward_value, None
->>>>>>> 139b644f
 
 
 @attrs.define(frozen=True, kw_only=True)
@@ -180,23 +109,15 @@
     command_name: str = attrs.field(default="angular_velocity_command")
     norm: xax.NormType = attrs.field(default="l2")
 
-<<<<<<< HEAD
-    def __call__(self, trajectory: ksim.Trajectory, reward_carry: PyTree) -> tuple[Array, PyTree]:
-=======
-    def __call__(self, trajectory: ksim.Trajectory, reward_carry: xax.FrozenDict[str, PyTree]) -> tuple[Array, None]:
->>>>>>> 139b644f
+    def __call__(self, trajectory: ksim.Trajectory, reward_carry: xax.FrozenDict[str, PyTree]) -> tuple[Array, None]:
         if self.angvel_obs_name not in trajectory.obs:
             raise ValueError(f"Observation {self.angvel_obs_name} not found; add it as an observation in your task.")
 
         ang_vel_error = jnp.square(
             trajectory.command[self.command_name].flatten() - trajectory.obs[self.angvel_obs_name][..., 2]
         )
-<<<<<<< HEAD
-        return jnp.exp(-ang_vel_error / self.error_scale), None
-=======
         reward_value = jnp.exp(-ang_vel_error / self.error_scale)
         return reward_value, None
->>>>>>> 139b644f
 
 
 @attrs.define(frozen=True, kw_only=True)
@@ -206,20 +127,12 @@
     norm: xax.NormType = attrs.field(default="l2")
     angvel_obs_name: str = attrs.field(default="sensor_observation_global_angvel_origin")
 
-<<<<<<< HEAD
-    def __call__(self, trajectory: ksim.Trajectory, reward_carry: PyTree) -> tuple[Array, PyTree]:
-        if self.angvel_obs_name not in trajectory.obs:
-            raise ValueError(f"Observation {self.angvel_obs_name} not found; add it as an observation in your task.")
-        ang_vel = trajectory.obs[self.angvel_obs_name][..., :2]
-        return xax.get_norm(ang_vel, self.norm).sum(axis=-1), None
-=======
     def __call__(self, trajectory: ksim.Trajectory, reward_carry: xax.FrozenDict[str, PyTree]) -> tuple[Array, None]:
         if self.angvel_obs_name not in trajectory.obs:
             raise ValueError(f"Observation {self.angvel_obs_name} not found; add it as an observation in your task.")
         ang_vel = trajectory.obs[self.angvel_obs_name][..., :2]
         reward_value = xax.get_norm(ang_vel, self.norm).sum(axis=-1)
         return reward_value, None
->>>>>>> 139b644f
 
 
 @attrs.define(frozen=True, kw_only=True)
@@ -230,21 +143,13 @@
     hip_indices: tuple[int, ...] = attrs.field()
     joint_targets: tuple[float, ...] = attrs.field()
 
-<<<<<<< HEAD
-    def __call__(self, trajectory: ksim.Trajectory, reward_carry: PyTree) -> tuple[Array, PyTree]:
-=======
-    def __call__(self, trajectory: ksim.Trajectory, reward_carry: xax.FrozenDict[str, PyTree]) -> tuple[Array, None]:
->>>>>>> 139b644f
+    def __call__(self, trajectory: ksim.Trajectory, reward_carry: xax.FrozenDict[str, PyTree]) -> tuple[Array, None]:
         diff = (
             trajectory.qpos[..., jnp.array(self.hip_indices) + 7]
             - jnp.array(self.joint_targets)[jnp.array(self.hip_indices)]
         )
-<<<<<<< HEAD
-        return xax.get_norm(diff, self.norm).sum(axis=-1), None
-=======
         reward_value = xax.get_norm(diff, self.norm).sum(axis=-1)
         return reward_value, None
->>>>>>> 139b644f
 
     @classmethod
     def create(
@@ -272,21 +177,13 @@
     knee_indices: tuple[int, ...] = attrs.field()
     joint_targets: tuple[float, ...] = attrs.field()
 
-<<<<<<< HEAD
-    def __call__(self, trajectory: ksim.Trajectory, reward_carry: PyTree) -> tuple[Array, PyTree]:
-=======
-    def __call__(self, trajectory: ksim.Trajectory, reward_carry: xax.FrozenDict[str, PyTree]) -> tuple[Array, None]:
->>>>>>> 139b644f
+    def __call__(self, trajectory: ksim.Trajectory, reward_carry: xax.FrozenDict[str, PyTree]) -> tuple[Array, None]:
         diff = (
             trajectory.qpos[..., jnp.array(self.knee_indices) + 7]
             - jnp.array(self.joint_targets)[jnp.array(self.knee_indices)]
         )
-<<<<<<< HEAD
-        return xax.get_norm(diff, self.norm).sum(axis=-1), None
-=======
         reward_value = xax.get_norm(diff, self.norm).sum(axis=-1)
         return reward_value, None
->>>>>>> 139b644f
 
     @classmethod
     def create(
@@ -312,14 +209,9 @@
 
     scale: float = attrs.field(default=-1.0)
 
-<<<<<<< HEAD
-    def __call__(self, trajectory: ksim.Trajectory, reward_carry: PyTree) -> tuple[Array, PyTree]:
-        return trajectory.done, None
-=======
     def __call__(self, trajectory: ksim.Trajectory, reward_carry: xax.FrozenDict[str, PyTree]) -> tuple[Array, None]:
         reward_value = trajectory.done
         return reward_value, None
->>>>>>> 139b644f
 
 
 @attrs.define(frozen=True, kw_only=True)
@@ -330,21 +222,12 @@
     target_y: float = attrs.field()
     norm: xax.NormType = attrs.field(default="l2")
 
-<<<<<<< HEAD
-    def __call__(self, trajectory: ksim.Trajectory, reward_carry: PyTree) -> tuple[Array, PyTree]:
-        current_pos = trajectory.qpos[..., :2]
-        target_pos = jnp.array([self.target_x, self.target_y])
-        diff = current_pos - target_pos
-
-        return xax.get_norm(diff, self.norm).sum(axis=-1), None
-=======
     def __call__(self, trajectory: ksim.Trajectory, reward_carry: xax.FrozenDict[str, PyTree]) -> tuple[Array, None]:
         current_pos = trajectory.qpos[..., :2]
         target_pos = jnp.array([self.target_x, self.target_y])
         diff = current_pos - target_pos
         reward_value = xax.get_norm(diff, self.norm).sum(axis=-1)
         return reward_value, None
->>>>>>> 139b644f
 
 
 @attrs.define(frozen=True, kw_only=True)
@@ -353,14 +236,9 @@
 
     max_dist: float = attrs.field()
 
-<<<<<<< HEAD
-    def __call__(self, trajectory: ksim.Trajectory, reward_carry: PyTree) -> tuple[Array, PyTree]:
-        return jnp.linalg.norm(trajectory.qpos[..., :2], axis=-1) > self.max_dist, None
-=======
     def __call__(self, trajectory: ksim.Trajectory, reward_carry: xax.FrozenDict[str, PyTree]) -> tuple[Array, None]:
         reward_value = jnp.linalg.norm(trajectory.qpos[..., :2], axis=-1) > self.max_dist
         return reward_value, None
->>>>>>> 139b644f
 
 
 class KsimLinearVelocityTrackingReward(ksim.Reward):
@@ -371,21 +249,13 @@
     norm: xax.NormType = attrs.field(default="l1")
     temp: float = attrs.field(default=1.0)
 
-<<<<<<< HEAD
-    def __call__(self, trajectory: ksim.Trajectory, reward_carry: PyTree) -> tuple[Array, PyTree]:
-=======
-    def __call__(self, trajectory: ksim.Trajectory, reward_carry: xax.FrozenDict[str, PyTree]) -> tuple[Array, None]:
->>>>>>> 139b644f
+    def __call__(self, trajectory: ksim.Trajectory, reward_carry: xax.FrozenDict[str, PyTree]) -> tuple[Array, None]:
         dim = self.index
         lin_vel_cmd = trajectory.command[self.command_name].squeeze(-1)
         lin_vel = trajectory.qvel[..., dim]
         norm = xax.get_norm(lin_vel - lin_vel_cmd, self.norm)
-<<<<<<< HEAD
-        return 1.0 / (norm / self.temp + 1.0), None
-=======
         reward_value = 1.0 / (norm / self.temp + 1.0)
         return reward_value, None
->>>>>>> 139b644f
 
     def get_name(self) -> str:
         return f"{self.index}_{super().get_name()}"
@@ -401,23 +271,15 @@
     scale: float = -1.0
     max_foot_height: float = 0.1
 
-<<<<<<< HEAD
-    def __call__(self, trajectory: ksim.Trajectory, reward_carry: PyTree) -> tuple[Array, PyTree]:
-        swing_peak = reward_carry["swing_peak"]  # type: ignore[attr-defined]
-        first_contact = reward_carry["first_contact"]  # type: ignore[attr-defined]
-        error = swing_peak / self.max_foot_height - 1.0
-        return jnp.sum(jnp.square(error) * first_contact, axis=-1), None
-=======
     def initial_carry(self, rng: jax.random.PRNGKeyArray) -> PyTree:
         return xax.FrozenDict({"swing_peak": jnp.zeros(2), "first_contact": jnp.zeros(2)})
 
     def __call__(self, trajectory: ksim.Trajectory, reward_carry: xax.FrozenDict[str, PyTree]) -> tuple[Array, None]:
-        swing_peak = reward_carry["swing_peak"] 
+        swing_peak = reward_carry["swing_peak"]
         first_contact = reward_carry["first_contact"]
         error = swing_peak / self.max_foot_height - 1.0
         reward_value = jnp.sum(jnp.square(error) * first_contact, axis=-1)
         return reward_value, xax.FrozenDict({"swing_peak": swing_peak, "first_contact": first_contact})
->>>>>>> 139b644f
 
 
 @attrs.define(frozen=True, kw_only=True)
@@ -428,25 +290,16 @@
     threshold_min: float = 0.1
     threshold_max: float = 0.4
 
-<<<<<<< HEAD
-    def __call__(self, trajectory: ksim.Trajectory, reward_carry: PyTree) -> tuple[Array, PyTree]:
-        first_contact = reward_carry["first_contact"]  # type: ignore[attr-defined]
-        air_time = reward_carry["feet_air_time"]  # type: ignore[attr-defined]
-        air_time = (air_time - self.threshold_min) * first_contact
-        air_time = jnp.clip(air_time, max=self.threshold_max - self.threshold_min)
-        return jnp.sum(air_time, axis=-1), None
-=======
     def initial_carry(self, rng: jax.random.PRNGKeyArray) -> PyTree:
         return xax.FrozenDict({"feet_air_time": jnp.zeros(2)})
 
     def __call__(self, trajectory: ksim.Trajectory, reward_carry: xax.FrozenDict[str, PyTree]) -> tuple[Array, None]:
-        first_contact = reward_carry["first_contact"] # Access shared carry
-        air_time = reward_carry["feet_air_time"] # Access shared carry
+        first_contact = reward_carry["first_contact"]  # Access shared carry
+        air_time = reward_carry["feet_air_time"]  # Access shared carry
         air_time = (air_time - self.threshold_min) * first_contact
         air_time = jnp.clip(air_time, max=self.threshold_max - self.threshold_min)
         reward_value = jnp.sum(air_time, axis=-1)
         return reward_value, xax.FrozenDict({"feet_air_time": air_time})
->>>>>>> 139b644f
 
 
 @attrs.define(frozen=True, kw_only=True)
@@ -457,21 +310,14 @@
     feet_pos_obs_name: str = attrs.field(default="feet_position_observation")
     max_foot_height: float = 0.12
 
-<<<<<<< HEAD
-=======
     def initial_carry(self, rng: jax.random.PRNGKeyArray) -> PyTree:
         return xax.FrozenDict({"phase": jnp.zeros(2)})
 
->>>>>>> 139b644f
     def __call__(self, trajectory: ksim.Trajectory, reward_carry: PyTree) -> tuple[Array, PyTree]:
         if self.feet_pos_obs_name not in trajectory.obs:
             raise ValueError(f"Observation {self.feet_pos_obs_name} not found; add it as an observation in your task.")
         foot_pos = trajectory.obs[self.feet_pos_obs_name]
-<<<<<<< HEAD
-        phase = reward_carry["phase"]  # type: ignore[attr-defined]
-=======
-        phase = reward_carry["phase"] # Access shared carry
->>>>>>> 139b644f
+        phase = reward_carry["phase"]  # Access shared carry
 
         foot_z = jnp.array([foot_pos[..., 2], foot_pos[..., 5]]).T
         ideal_z = self.gait_phase(phase, swing_height=jnp.array(self.max_foot_height))
@@ -479,11 +325,7 @@
         error = jnp.sum(jnp.square(foot_z - ideal_z), axis=-1)
         reward = jnp.exp(-error / 0.01)
 
-<<<<<<< HEAD
-        return reward, None
-=======
         return reward, xax.FrozenDict({"phase": phase})
->>>>>>> 139b644f
 
     def gait_phase(
         self,
