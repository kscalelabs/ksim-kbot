# mypy: disable-error-code="override"
"""Defines simple task for training a standing policy for K-Bot."""

import asyncio
from dataclasses import dataclass
from pathlib import Path
from typing import Generic

import distrax
import equinox as eqx
import jax
import jax.numpy as jnp
import ksim
import mujoco
import optax
import xax
from jaxtyping import Array, PRNGKeyArray
from kscale.web.gen.api import JointMetadataOutput
from mujoco import mjx

from ksim_kbot.common import (
    DHControlPenalty,
    DHHealthyReward,
    FeetSlipPenalty,
    HistoryObservation,
    JointDeviationPenalty,
    JointPositionObservation,
    LastActionObservation,
    ProjectedGravityObservation,
    ResetDefaultJointPosition,
)
from ksim_kbot.standing.standing import Config, KbotStandingTaskConfig

OBS_SIZE = 10 * 2 + 3 + 3 + 20  # = 36 position + velocity + imu_acc + imu_gyro + last_action
CMD_SIZE = 2
NUM_OUTPUTS = 10 * 2  # position + velocity

SINGLE_STEP_HISTORY_SIZE = NUM_OUTPUTS + OBS_SIZE + CMD_SIZE

HISTORY_LENGTH = 0

NUM_INPUTS = (OBS_SIZE + CMD_SIZE) + SINGLE_STEP_HISTORY_SIZE * HISTORY_LENGTH

MAX_TORQUE = {
    "00": 1.0,
    "02": 17.0,
    "03": 40.0,
    "04": 60.0,
}


@jax.tree_util.register_dataclass
@dataclass(frozen=True)
class AuxOutputs:
    log_probs: Array
    values: Array


class KbotActor(eqx.Module):
    """Actor for the walking task."""

    mlp: eqx.nn.MLP
    min_std: float = eqx.static_field()
    max_std: float = eqx.static_field()
    var_scale: float = eqx.static_field()
    mean_scale: float = eqx.static_field()

    def __init__(
        self,
        key: PRNGKeyArray,
        *,
        min_std: float,
        max_std: float,
        var_scale: float,
        mean_scale: float,
    ) -> None:
        self.mlp = eqx.nn.MLP(
            in_size=NUM_INPUTS,
            out_size=NUM_OUTPUTS * 2,
            width_size=256,
            depth=5,
            key=key,
            activation=jax.nn.relu,
        )
        self.min_std = min_std
        self.max_std = max_std
        self.var_scale = var_scale
        self.mean_scale = mean_scale

    def __call__(
        self,
        joint_pos_n: Array,
        joint_vel_n: Array,
        imu_acc_3: Array,
        imu_gyro_3: Array,
        lin_vel_cmd_2: Array,
        last_action_n: Array,
        history_n: Array,
    ) -> distrax.Normal:
        x_n = jnp.concatenate(
            [
                joint_pos_n,
                joint_vel_n,
                imu_acc_3,
                imu_gyro_3,
                lin_vel_cmd_2,
                last_action_n,
                # history_n,
            ],
            axis=-1,
        )  # (NUM_INPUTS)

        return self.call_flat_obs(x_n)

    def call_flat_obs(
        self,
        flat_obs_n: Array,
    ) -> distrax.Normal:
        prediction_n = self.mlp(flat_obs_n)
        mean_n = prediction_n[..., :NUM_OUTPUTS]
        std_n = prediction_n[..., NUM_OUTPUTS:]

        # Scale the mean.
        mean_n = jnp.tanh(mean_n) * self.mean_scale

        # Softplus and clip to ensure positive standard deviations.
        std_n = jnp.clip((jax.nn.softplus(std_n) + self.min_std) * self.var_scale, max=self.max_std)

        return distrax.Normal(mean_n, std_n)


class KbotCritic(eqx.Module):
    """Critic for the standing task."""

    mlp: eqx.nn.MLP

    def __init__(self, key: PRNGKeyArray) -> None:
        self.mlp = eqx.nn.MLP(
            in_size=NUM_INPUTS + 3 + 2 + 3 + 4 + 3 + 3 + 10,
            out_size=1,  # Always output a single critic value.
            width_size=256,
            depth=5,
            key=key,
            activation=jax.nn.relu,
        )

    def __call__(
        self,
        joint_pos_n: Array,
        joint_vel_n: Array,
        imu_acc_3: Array,
        imu_gyro_3: Array,
        lin_vel_cmd_2: Array,
        last_action_n: Array,
        projected_gravity_3: Array,
        feet_contact_2: Array,
        actuator_force_n: Array,
        base_position_3: Array,
        base_orientation_4: Array,
        base_linear_velocity_3: Array,
        base_angular_velocity_3: Array,
        history_n: Array,
    ) -> Array:
        x_n = jnp.concatenate(
            [
                joint_pos_n,
                joint_vel_n,
                imu_acc_3,
                imu_gyro_3,
                lin_vel_cmd_2,
                last_action_n,
                projected_gravity_3,
                feet_contact_2,
                actuator_force_n,
                base_position_3,
                base_orientation_4,
                base_linear_velocity_3,
                base_angular_velocity_3,
                # history_n,
            ],
            axis=-1,
        )  # (NUM_INPUTS)
        return self.mlp(x_n)


class KbotModel(eqx.Module):
    actor: KbotActor
    critic: KbotCritic

    def __init__(self, key: PRNGKeyArray) -> None:
        self.actor = KbotActor(
            key,
            min_std=0.01,
            max_std=1.0,
            var_scale=1.0,
            mean_scale=1.0,
        )
        self.critic = KbotCritic(key)


class KbotStandingTask(ksim.PPOTask[KbotStandingTaskConfig], Generic[Config]):
    def get_optimizer(self) -> optax.GradientTransformation:
        """Builds the optimizer.

        This provides a reasonable default optimizer for training PPO models,
        but can be overridden by subclasses who want to do something different.
        """
        optimizer = optax.chain(
            optax.clip_by_global_norm(self.config.max_grad_norm),
            (
                optax.adam(self.config.learning_rate)
                if self.config.adam_weight_decay == 0.0
                else optax.adamw(self.config.learning_rate, weight_decay=self.config.adam_weight_decay)
            ),
        )

        return optimizer

    def get_mujoco_model(self) -> mujoco.MjModel:
        mjcf_path = (Path(self.config.robot_urdf_path) / "scene_fixed.mjcf").resolve().as_posix()
        mj_model = mujoco.MjModel.from_xml_path(mjcf_path)

        mj_model.opt.timestep = jnp.array(self.config.dt)
        mj_model.opt.iterations = 6
        mj_model.opt.ls_iterations = 6
        mj_model.opt.disableflags = mjx.DisableBit.EULERDAMP
        mj_model.opt.solver = mjx.SolverType.CG

        return mj_model

    def get_mujoco_model_metadata(self, mj_model: mujoco.MjModel) -> dict[str, JointMetadataOutput]:
        metadata = asyncio.run(ksim.get_mujoco_model_metadata(self.config.robot_urdf_path, cache=False))
        if metadata.joint_name_to_metadata is None:
            raise ValueError("Joint metadata is not available")
        return metadata.joint_name_to_metadata

    def get_actuators(
        self,
        physics_model: ksim.PhysicsModel,
        metadata: dict[str, JointMetadataOutput] | None = None,
    ) -> ksim.Actuators:
        if self.config.use_mit_actuators:
            if metadata is None:
                raise ValueError("Metadata is required for MIT actuators")
            return ksim.MITPositionVelocityActuators(
                physics_model,
                metadata,
                pos_action_noise=0.1,
                vel_action_noise=0.1,
                pos_action_noise_type="gaussian",
                vel_action_noise_type="gaussian",
                ctrl_clip=[
                    # right leg
                    MAX_TORQUE["04"],
                    MAX_TORQUE["03"],
                    MAX_TORQUE["03"],
                    MAX_TORQUE["04"],
                    MAX_TORQUE["02"],
                    # left leg
                    MAX_TORQUE["04"],
                    MAX_TORQUE["03"],
                    MAX_TORQUE["03"],
                    MAX_TORQUE["04"],
                    MAX_TORQUE["02"],
                ],
            )
        else:
            return ksim.TorqueActuators()

    def get_randomization(self, physics_model: ksim.PhysicsModel) -> list[ksim.Randomization]:
        if self.config.domain_randomize:
            return [
                ksim.StaticFrictionRandomization(scale_lower=0.5, scale_upper=2.0),
                ksim.JointZeroPositionRandomization(scale_lower=-0.05, scale_upper=0.05),
                ksim.ArmatureRandomization(scale_lower=1.0, scale_upper=1.05),
                ksim.MassMultiplicationRandomization.from_body_name(physics_model, "Torso_Side_Right"),
                ksim.JointDampingRandomization(scale_lower=0.95, scale_upper=1.05),
                # ksim.FloorFrictionRandomization.from_body_name(
                #     model=physics_model,
                #     scale_lower=0.2,
                #     scale_upper=0.6,
                #     floor_body_name="floor",
                # ),
            ]
        else:
            return []

    def get_resets(self, physics_model: ksim.PhysicsModel) -> list[ksim.Reset]:
        scale = 0.0 if self.config.domain_randomize else 0.01
        return [
            ksim.RandomBaseVelocityXYReset(scale=scale),
            ksim.RandomJointPositionReset(scale=scale),
            ksim.RandomJointVelocityReset(scale=scale),
            ResetDefaultJointPosition(
                default_targets=(
                    0.0,
                    0.0,
                    0.91,
                    1.0,
                    0.0,
                    0.0,
                    0.0,
                    # right leg
                    -0.23,
                    0.0,
                    0.0,
                    -0.441,
                    0.195,
                    # left leg
                    0.23,
                    0.0,
                    0.0,
                    0.441,
                    -0.195,
                )
            ),
        ]

    def get_events(self, physics_model: ksim.PhysicsModel) -> list[ksim.Event]:
        if self.config.domain_randomize:
            return [
                ksim.PushEvent(
                    x_force=0.2,
                    y_force=0.2,
                    z_force=0.0,
                    interval_range=(1.0, 2.0),
                ),
            ]
        else:
            return []

    def get_observations(self, physics_model: ksim.PhysicsModel) -> list[ksim.Observation]:
        return [
            JointPositionObservation(
                default_targets=(
                    # right leg
                    -0.23,
                    0.0,
                    0.0,
                    -0.441,
                    0.195,
                    # left leg
                    0.23,
                    0.0,
                    0.0,
                    0.441,
                    -0.195,
                ),
                noise=0.01,
            ),
            ksim.JointVelocityObservation(noise=0.5),
            ksim.ActuatorForceObservation(),
<<<<<<< HEAD
            ksim.SensorObservation.create(
                physics_model=physics_model,
                sensor_name="imu_acc",
                noise=0.5,
            ),
            ksim.SensorObservation.create(
                physics_model=physics_model,
                sensor_name="imu_gyro",
                noise=0.2,
            ),
=======
            ksim.SensorObservation.create(physics_model=physics_model, sensor_name="imu_acc", noise=0.5),
            ksim.SensorObservation.create(physics_model=physics_model, sensor_name="imu_gyro", noise=0.2),
>>>>>>> c2beddcc
            ksim.BasePositionObservation(noise=0.0),
            ksim.BaseOrientationObservation(noise=0.0),
            ksim.BaseLinearVelocityObservation(noise=0.0),
            ksim.BaseAngularVelocityObservation(noise=0.0),
            ksim.CenterOfMassVelocityObservation(),
            ksim.FeetContactObservation.create(
                physics_model=physics_model,
                foot_left_geom_names="KB_D_501L_L_LEG_FOOT_collision_box",
                foot_right_geom_names="KB_D_501R_R_LEG_FOOT_collision_box",
                floor_geom_names="floor",
            ),
            ksim.FeetPositionObservation.create(
                physics_model=physics_model,
                foot_left_body_name="KB_D_501L_L_LEG_FOOT_collision_box",
                foot_right_body_name="KB_D_501R_R_LEG_FOOT_collision_box",
            ),
            LastActionObservation(noise=0.0),
            ProjectedGravityObservation(noise=0.0),
            HistoryObservation(),
        ]

    def get_commands(self, physics_model: ksim.PhysicsModel) -> list[ksim.Command]:
        return [
            ksim.LinearVelocityStepCommand(
                x_range=(0.0, 0.0),
                y_range=(0.0, 0.0),
                x_fwd_prob=0.0,
                y_fwd_prob=0.0,
                x_zero_prob=1.0,
                y_zero_prob=1.0,
            ),
            ksim.AngularVelocityStepCommand(
                scale=0.0,
                zero_prob=1.0,
            ),
        ]

    def get_rewards(self, physics_model: ksim.PhysicsModel) -> list[ksim.Reward]:
        return [
            JointDeviationPenalty(
                scale=-0.3,
                joint_targets=(
                    # right leg
                    -0.23,
                    0.0,
                    0.0,
                    -0.441,
                    0.195,
                    # left leg
                    0.23,
                    0.0,
                    0.0,
                    0.441,
                    -0.195,
                ),
            ),
            DHControlPenalty(scale=-0.05),
            DHHealthyReward(scale=0.5),
            ksim.ActuatorForcePenalty(scale=-0.01),
            ksim.BaseHeightReward(scale=1.0, height_target=0.9),
            ksim.LinearVelocityTrackingPenalty(command_name="linear_velocity_step_command", scale=-0.05),
            ksim.AngularVelocityTrackingPenalty(command_name="angular_velocity_step_command", scale=-0.05),
            FeetSlipPenalty(scale=-0.25),
        ]

    def get_terminations(self, physics_model: ksim.PhysicsModel) -> list[ksim.Termination]:
        return [
            ksim.RollTooGreatTermination(max_roll=2.04),
            ksim.PitchTooGreatTermination(max_pitch=2.04),
        ]

    def get_model(self, key: PRNGKeyArray) -> KbotModel:
        return KbotModel(key)

    def get_initial_carry(self, rng: PRNGKeyArray) -> Array:
        return jnp.zeros(HISTORY_LENGTH * SINGLE_STEP_HISTORY_SIZE)

    def _run_actor(
        self,
        model: KbotModel,
        observations: xax.FrozenDict[str, Array],
        commands: xax.FrozenDict[str, Array],
    ) -> distrax.Normal:
        joint_pos_n = observations["joint_position_observation"]
        joint_vel_n = observations["joint_velocity_observation"]
        imu_acc_3 = observations["imu_acc_obs"]
        imu_gyro_3 = observations["imu_gyro_obs"]
        lin_vel_cmd_2 = commands["linear_velocity_step_command"]
        last_action_n = observations["last_action_observation"]
        history_n = observations["history_observation"]
        return model.actor(joint_pos_n, joint_vel_n, imu_acc_3, imu_gyro_3, lin_vel_cmd_2, last_action_n, history_n)

    def _run_critic(
        self,
        model: KbotModel,
        observations: xax.FrozenDict[str, Array],
        commands: xax.FrozenDict[str, Array],
    ) -> Array:
        joint_pos_n = observations["joint_position_observation"]
        joint_vel_n = observations["joint_velocity_observation"]
        imu_acc_3 = observations["imu_acc_obs"]
        imu_gyro_3 = observations["imu_gyro_obs"]
        lin_vel_cmd_2 = commands["linear_velocity_step_command"]
        last_action_n = observations["last_action_observation"]
        projected_gravity_3 = observations["projected_gravity_observation"]
        feet_contact_2 = observations["feet_contact_observation"]
        base_position_3 = observations["base_position_observation"]
        base_orientation_4 = observations["base_orientation_observation"]
        base_linear_velocity_3 = observations["base_linear_velocity_observation"]
        base_angular_velocity_3 = observations["base_angular_velocity_observation"]
        actuator_force_n = observations["actuator_force_observation"]
        history_n = observations["history_observation"]
        return model.critic(
            joint_pos_n,
            joint_vel_n,
            imu_acc_3,
            imu_gyro_3,
            lin_vel_cmd_2,
            last_action_n,
            projected_gravity_3,
            feet_contact_2,
            base_position_3,
            base_orientation_4,
            base_linear_velocity_3,
            base_angular_velocity_3,
            actuator_force_n,
            history_n,
        )

    def get_on_policy_log_probs(
        self,
        model: KbotModel,
        trajectories: ksim.Trajectory,
        rng: PRNGKeyArray,
    ) -> Array:
        if trajectories.aux_outputs is None:
            raise ValueError("No aux outputs found in trajectories")
        return trajectories.aux_outputs.log_probs

    def get_on_policy_values(
        self,
        model: KbotModel,
        trajectories: ksim.Trajectory,
        rng: PRNGKeyArray,
    ) -> Array:
        if trajectories.aux_outputs is None:
            raise ValueError("No aux outputs found in trajectories")
        return trajectories.aux_outputs.values

    def get_log_probs(
        self,
        model: KbotModel,
        trajectories: ksim.Trajectory,
        rng: PRNGKeyArray,
    ) -> tuple[Array, Array]:
        # Vectorize over both batch and time dimensions.
        par_fn = jax.vmap(self._run_actor, in_axes=(None, 0, 0))
        action_dist_btn = par_fn(model, trajectories.obs, trajectories.command)

        # Compute the log probabilities of the trajectory's actions according
        # to the current policy, along with the entropy of the distribution.
        action_btn = trajectories.action
        log_probs_btn = action_dist_btn.log_prob(action_btn)
        entropy_btn = action_dist_btn.entropy()

        return log_probs_btn, entropy_btn

    def get_values(
        self,
        model: KbotModel,
        trajectories: ksim.Trajectory,
        rng: PRNGKeyArray,
    ) -> Array:
        # Vectorize over both batch and time dimensions.
        par_fn = jax.vmap(self._run_critic, in_axes=(None, 0, 0))
        values_bt1 = par_fn(model, trajectories.obs, trajectories.command)

        # Remove the last dimension.
        return values_bt1.squeeze(-1)

    def sample_action(
        self,
        model: KbotModel,
        carry: Array,
        physics_model: ksim.PhysicsModel,
        physics_state: ksim.PhysicsState,
        observations: xax.FrozenDict[str, Array],
        commands: xax.FrozenDict[str, Array],
        rng: PRNGKeyArray,
    ) -> tuple[Array, Array, AuxOutputs]:
        action_dist_n = self._run_actor(model, observations, commands)
        action_n = action_dist_n.sample(seed=rng)
        action_log_prob_n = action_dist_n.log_prob(action_n)

        critic_n = self._run_critic(model, observations, commands)
        value_n = critic_n.squeeze(-1)

        joint_pos_n = observations["joint_position_observation"]
        joint_vel_n = observations["joint_velocity_observation"]
        imu_acc_3 = observations["imu_acc_obs"]
        imu_gyro_3 = observations["imu_gyro_obs"]
        lin_vel_cmd_2 = commands["linear_velocity_step_command"]
        last_action_n = observations["last_action_observation"]
        history_n = jnp.concatenate(
            [
                joint_pos_n,
                joint_vel_n,
                imu_acc_3,
                imu_gyro_3,
                lin_vel_cmd_2,
                last_action_n,
                action_n,
            ],
            axis=-1,
        )

        if HISTORY_LENGTH > 0:
            # Roll the history by shifting the existing history and adding the new data
            carry_reshaped = carry.reshape(HISTORY_LENGTH, SINGLE_STEP_HISTORY_SIZE)
            shifted_history = jnp.roll(carry_reshaped, shift=-1, axis=0)
            new_history = shifted_history.at[HISTORY_LENGTH - 1].set(history_n)
            history_n = new_history.reshape(-1)
        else:
            history_n = jnp.zeros(0)

        return action_n, history_n, AuxOutputs(log_probs=action_log_prob_n, values=value_n)


if __name__ == "__main__":
    # To run training, use the following command:
    # python -m ksim_kbot.standing.standing_fixed
    # To visualize the environment, use the following command:
    # python -m ksim_kbot.standing.standing_fixed \
    #  run_environment=True \
    #  run_environment_num_seconds=1 \
    #  run_environment_save_path=videos/test.mp4
    KbotStandingTask.launch(
        KbotStandingTaskConfig(
            num_envs=4096,
            batch_size=512,
            num_passes=10,
            epochs_per_log_step=1,
            # Simulation parameters.
            dt=0.002,
            ctrl_dt=0.02,
            max_action_latency=0.005,
            min_action_latency=0.0,
            valid_every_n_steps=25,
            valid_first_n_steps=0,
            save_every_n_steps=25,
            rollout_length_seconds=5.0,
            # PPO parameters
            gamma=0.97,
            lam=0.95,
            entropy_coef=0.001,
            learning_rate=1e-4,
            clip_param=0.3,
            max_grad_norm=1.0,
            use_mit_actuators=True,
            export_for_inference=True,
            domain_randomize=True,
        ),
    )<|MERGE_RESOLUTION|>--- conflicted
+++ resolved
@@ -350,21 +350,8 @@
             ),
             ksim.JointVelocityObservation(noise=0.5),
             ksim.ActuatorForceObservation(),
-<<<<<<< HEAD
-            ksim.SensorObservation.create(
-                physics_model=physics_model,
-                sensor_name="imu_acc",
-                noise=0.5,
-            ),
-            ksim.SensorObservation.create(
-                physics_model=physics_model,
-                sensor_name="imu_gyro",
-                noise=0.2,
-            ),
-=======
             ksim.SensorObservation.create(physics_model=physics_model, sensor_name="imu_acc", noise=0.5),
             ksim.SensorObservation.create(physics_model=physics_model, sensor_name="imu_gyro", noise=0.2),
->>>>>>> c2beddcc
             ksim.BasePositionObservation(noise=0.0),
             ksim.BaseOrientationObservation(noise=0.0),
             ksim.BaseLinearVelocityObservation(noise=0.0),
