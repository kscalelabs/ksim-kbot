--- conflicted
+++ resolved
@@ -504,11 +504,7 @@
         if not self.config.export_for_inference:
             return state
 
-<<<<<<< HEAD
-        model: KbotRNNModel = self.load_ckpt(ckpt_path, part="model")
-=======
         model: KbotRNNModel = self.load_ckpt(ckpt_path, part="model")[0]
->>>>>>> 9415d0f3
 
         model_fn = self.make_export_model(model, stochastic=False, batched=True)
         input_shapes = [
@@ -538,7 +534,7 @@
     # To run training, use the following command:
     #   python -m ksim_kbot.walking.walking_joystick_rnn
     # To visualize the environment, use the following command:
-    #   python -m ksim_kbot.walking.walking_joystick_rnn run_environment=True
+    #   python -m ksim_kbot.walking.walking_joystick_rnn run_model_viewer=True
     KbotWalkingJoystickRNNTask.launch(
         KbotWalkingJoystickRNNTaskConfig(
             num_envs=4096,
