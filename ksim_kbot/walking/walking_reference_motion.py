--- conflicted
+++ resolved
@@ -6,35 +6,31 @@
 from typing import Callable, Generic, Self, TypeVar
 
 import attrs
+import bvhio
 import distrax
 import equinox as eqx
+import glm
 import jax
 import jax.numpy as jnp
 import ksim
+import mujoco
 import numpy as np
 import xax
+from bvhio.lib.hierarchy import Joint as BvhioJoint
 from jaxtyping import Array, PRNGKeyArray
-<<<<<<< HEAD
-from ksim import Observation
-from ksim.reference_motion import (
-    ReferenceMapping,
-    ReferenceMotionData,
-)
-from ksim.utils.motion_prior_utils import (
-    local_to_absolute,
-=======
 from ksim.types import PhysicsModel
 from ksim.utils.priors import (
     MotionReferenceMapping,
+    MotionReferenceMotionData,
+    generate_reference_motion,
     get_local_xpos,
-    get_reference_cartesian_poses,
     get_reference_joint_id,
-    visualize_reference_points,
->>>>>>> 9415d0f3
+    local_to_absolute,
+    visualize_reference_motion,
 )
+from scipy.spatial.transform import Rotation as R
 
 import ksim_kbot.rewards as kbot_rewards
-<<<<<<< HEAD
 from ksim_kbot.walking.walking_joystick import (
     NUM_CRITIC_INPUTS,
     NUM_INPUTS,
@@ -44,13 +40,6 @@
 )
 
 NUM_JOINTS = 20
-=======
-from ksim_kbot.walking.walking_rnn import RnnModel, WalkingRnnTask, WalkingRnnTaskConfig
-
-HISTORY_LENGTH = 0
-SINGLE_STEP_HISTORY_SIZE = 0
-
->>>>>>> 9415d0f3
 
 HUMANOID_REFERENCE_MAPPINGS = (
     MotionReferenceMapping("CC_Base_L_ThighTwist01", "RS03_5"),  # hip
@@ -161,20 +150,19 @@
 
 @attrs.define(frozen=True, kw_only=True)
 class CartesianReferenceMotionReward(ksim.Reward):
-    reference_motion_data: ReferenceMotionData
+    reference_motion_data: MotionReferenceMotionData
     mj_base_id: int
     norm: xax.NormType = attrs.field(default="l1")
     sensitivity: float = attrs.field(default=5.0)
 
     def get_tracked_pos(self, trajectory: ksim.Trajectory) -> xax.FrozenDict[int, Array]:
-        assert isinstance(trajectory.aux_outputs, MotionAuxOutputs)
-        return trajectory.aux_outputs.tracked_pos
+        assert trajectory.aux_outputs is not None
+        return trajectory.aux_outputs["tracked_pos"]
 
     def get_target_pos(self, trajectory: ksim.Trajectory) -> xax.FrozenDict[int, Array]:
         return self.reference_motion_data.get_cartesian_pose_at_time(trajectory.timestep)
 
     def get_reward(self, trajectory: ksim.Trajectory) -> Array:
-<<<<<<< HEAD
         target_pos = self.get_target_pos(trajectory)
         tracked_pos = self.get_tracked_pos(trajectory)
         target_pos_filtered = xax.FrozenDict({k: v for k, v in target_pos.items() if k in tracked_pos})
@@ -214,7 +202,7 @@
 
 @attrs.define(frozen=True, kw_only=True)
 class QposReferenceMotionReward(ksim.Reward):
-    reference_motion_data: ReferenceMotionData
+    reference_motion_data: MotionReferenceMotionData
     joint_weights: tuple[float, ...] = attrs.field(default=tuple([1.0] * NUM_JOINTS))
     joint_indices: tuple[int, ...] = attrs.field(default=None)
     speed: float = attrs.field(default=1.0)
@@ -237,16 +225,6 @@
             )
         error = error * jnp.array(self.joint_weights)
         mean_error = error.mean(axis=-1)
-=======
-        assert trajectory.aux_outputs is not None
-        reference_motion: xax.FrozenDict[int, Array] = jax.tree.map(lambda x: x.array, self.reference_motion)
-        step_number = jnp.int32(jnp.round(trajectory.timestep / self.ctrl_dt)) % self.num_frames
-        target_pos_dict = jax.tree.map(lambda x: jnp.take(x, step_number, axis=0), reference_motion)
-        tracked_pos = trajectory.aux_outputs["tracked_pos"][self.body_idx]
-        target_pos_array = target_pos_dict[self.body_idx]
-        mean_error = xax.get_norm(target_pos_array - tracked_pos, self.norm).mean(axis=-1)
->>>>>>> 9415d0f3
-
         reward = jnp.exp(-mean_error * self.sensitivity)
         return reward
 
@@ -254,7 +232,7 @@
     def create(
         cls,
         physics_model: ksim.PhysicsModel,
-        reference_motion_data: ReferenceMotionData,
+        reference_motion_data: MotionReferenceMotionData,
         scale: float,
         joint_names: tuple[str, ...] = None,
         joint_weights: tuple[float, ...] = None,
@@ -284,10 +262,10 @@
 class ReferenceQposObservation(ksim.Observation):
     """Observation for the reference joint positions."""
 
-    reference_motion_data: ReferenceMotionData
+    reference_motion_data: MotionReferenceMotionData
     speed: float = attrs.field(default=1.0)
 
-    def observe(self, state: Observation, curriculum_level: Array, rng: PRNGKeyArray) -> Array:
+    def observe(self, state: ksim.ObservationInput, curriculum_level: Array, rng: PRNGKeyArray) -> Array:
         physics_state = state.physics_state
         effective_time = physics_state.data.time * self.speed
         reference_qpos_at_time = self.reference_motion_data.get_qpos_at_time(effective_time)
@@ -298,10 +276,10 @@
 class ReferenceLocalXposObservation(ksim.Observation):
     """Observation for the reference local cartesian positions of tracked bodies."""
 
-    reference_motion_data: ReferenceMotionData
+    reference_motion_data: MotionReferenceMotionData
     tracked_body_ids: tuple[int, ...]
 
-    def observe(self, state: Observation, curriculum_level: Array, rng: PRNGKeyArray) -> Array:
+    def observe(self, state: ksim.ObservationInput, curriculum_level: Array, rng: PRNGKeyArray) -> Array:
         physics_state = state.physics_state
         target_pos_dict = self.reference_motion_data.get_cartesian_pose_at_time(physics_state.data.time)
         target_pos_list = [target_pos_dict[body_id] for body_id in self.tracked_body_ids]
@@ -315,7 +293,7 @@
     tracked_body_ids: tuple[int, ...]
     mj_base_id: int
 
-    def observe(self, state: Observation, rng: PRNGKeyArray) -> Array:
+    def observe(self, state: ksim.ObservationInput, curriculum_level: Array, rng: PRNGKeyArray) -> Array:
         physics_state = state.physics_state
         tracked_positions_list: list[Array] = []
         for body_id in self.tracked_body_ids:
@@ -517,7 +495,7 @@
 
 class WalkingRefMotionTask(KbotWalkingTask[Config], Generic[Config]):
     config: Config
-    reference_motion_data: ReferenceMotionData
+    reference_motion_data: MotionReferenceMotionData
     tracked_body_ids: tuple[int, ...]
     mj_base_id: int
     qpos_reference_speed: float
@@ -538,21 +516,25 @@
                 reference_motion_data=self.reference_motion_data,
                 speed=self.config.qpos_reference_speed,
             ),
-            # NOTE: bring it back
-            # ReferenceLocalXposObservation(
-            #     reference_motion_data=self.reference_motion_data,
-            #     tracked_body_ids=self.tracked_body_ids,
-            # ),
-            # TrackedLocalXposObservation(
-            #     tracked_body_ids=self.tracked_body_ids,
-            #     mj_base_id=self.mj_base_id,
-            # ),
+            ReferenceLocalXposObservation(
+                reference_motion_data=self.reference_motion_data,
+                tracked_body_ids=self.tracked_body_ids,
+            ),
+            TrackedLocalXposObservation(
+                tracked_body_ids=self.tracked_body_ids,
+                mj_base_id=self.mj_base_id,
+            ),
         ]
 
         return super_observations + observations
 
     def get_resets(self, physics_model: ksim.PhysicsModel) -> list[ksim.Reset]:
-        return [ksim.InitialMotionStateReset(reference_motion=self.reference_motion_data, freejoint=True)]
+        return []
+        # return [ksim.InitialMotionStateReset(
+        #         reference_motion=self.reference_motion_data,
+        #         freejoint=True,
+        #     ),
+        # ]
 
     def get_rewards(self, physics_model: ksim.PhysicsModel) -> list[ksim.Reward]:
         rewards: list[ksim.Reward] = [
@@ -561,11 +543,11 @@
                 scale=30.0,
             ),
             # kbot_rewards.SensorOrientationPenalty(scale=self.config.orientation_penalty),
-            # CartesianReferenceMotionReward(
-            #     reference_motion_data=self.reference_motion_data,
-            #     mj_base_id=self.mj_base_id,
-            #     scale=1.0,
-            # ),
+            CartesianReferenceMotionReward(
+                reference_motion_data=self.reference_motion_data,
+                mj_base_id=self.mj_base_id,
+                scale=1.0,
+            ),
             QposReferenceMotionReward.create(
                 physics_model=physics_model,
                 # joint_names=("right_arm", "left_arm", "right_leg", "left_leg"),
@@ -625,76 +607,64 @@
 
         # Getting the local cartesian positions for all tracked bodies.
         tracked_positions: dict[int, Array] = {}
-        # for body_id in self.tracked_body_ids:
-        #     body_pos = get_local_xpos(physics_state.data.xpos, body_id, self.mj_base_id)
-        #     tracked_positions[body_id] = jnp.array(body_pos)
+        for body_id in self.tracked_body_ids:
+            body_pos = get_local_xpos(physics_state.data.xpos, body_id, self.mj_base_id)
+            tracked_positions[body_id] = jnp.array(body_pos)
 
         return ksim.Action(
             action=action_j,
-<<<<<<< HEAD
             carry=None,
-            aux_outputs=MotionAuxOutputs(
-                tracked_pos=xax.FrozenDict(tracked_positions),
-            ),
-=======
-            carry=(actor_carry, critic_carry_in),
             aux_outputs=xax.FrozenDict({"tracked_pos": xax.FrozenDict(tracked_positions)}),
->>>>>>> 9415d0f3
         )
 
     def run(self) -> None:
-        # mj_model: PhysicsModel = self.get_mujoco_model()
-        # root: BvhioJoint = bvhio.readAsHierarchy(self.config.bvh_path)
-        # reference_base_id = get_reference_joint_id(root, self.config.reference_base_name)
-        # self.mj_base_id = mujoco.mj_name2id(mj_model, mujoco.mjtObj.mjOBJ_BODY, self.config.mj_base_name)
-        # self.qpos_reference_speed = self.config.qpos_reference_speed
-
-        # def rotation_callback(root: BvhioJoint) -> None:
-        #     euler_rotation = np.array(self.config.rotate_bvh_euler)
-        #     quat = R.from_euler("xyz", euler_rotation).as_quat(scalar_first=True)
-        #     root.applyRotation(glm.quat(*quat), bake=True)
-
-        # self.reference_motion_data = generate_reference_motion(
-        #     model=mj_model,
-        #     mj_base_id=self.mj_base_id,
-        #     bvh_root=root,
-        #     bvh_to_mujoco_names=HUMANOID_REFERENCE_MAPPINGS,
-        #     bvh_base_id=reference_base_id,
-        #     ctrl_dt=self.config.ctrl_dt,
-        #     bvh_offset=np.array(self.config.bvh_offset),
-        #     bvh_root_callback=rotation_callback,
-        #     bvh_scaling_factor=self.config.bvh_scaling_factor,
-        #     neutral_qpos=None,
-        #     neutral_similarity_weight=0.1,
-        #     temporal_consistency_weight=0.1,
-        #     n_restarts=3,
-        #     error_acceptance_threshold=1e-4,
-        #     ftol=1e-8,
-        #     xtol=1e-8,
-        #     max_nfev=2000,
-        #     verbose=False,
-        # )
-        # self.tracked_body_ids = tuple(self.reference_motion_data.cartesian_poses.keys())
-
-        # if self.config.visualize_reference_motion:
-        #     np_reference_qpos = np.asarray(self.reference_motion_data.qpos.array)
-        #     np_cartesian_motion = jax.tree_map(
-        #         lambda x: np.asarray(x.array),
-        #         self.reference_motion_data.cartesian_poses,
-        #     )
-        #     visualize_reference_motion(
-        #         mj_model,
-        #         reference_qpos=np_reference_qpos,
-        #         cartesian_motion=np_cartesian_motion,
-        #         mj_base_id=self.mj_base_id,
-        #     )
-        # else:
-        #     super().run()
-
-        self.reference_motion_data = ReferenceMotionData.load(
-            path="/Users/pfb30/ksim-kbot/walking_slow08_poses.npz.npz"
-        )
-        super().run()
+        mj_model: PhysicsModel = self.get_mujoco_model()
+        root: BvhioJoint = bvhio.readAsHierarchy(self.config.bvh_path)
+        reference_base_id = get_reference_joint_id(root, self.config.reference_base_name)
+        self.mj_base_id = mujoco.mj_name2id(mj_model, mujoco.mjtObj.mjOBJ_BODY, self.config.mj_base_name)
+        self.qpos_reference_speed = self.config.qpos_reference_speed
+
+        def rotation_callback(root: BvhioJoint) -> None:
+            euler_rotation = np.array(self.config.rotate_bvh_euler)
+            quat = R.from_euler("xyz", euler_rotation).as_quat(scalar_first=True)
+            root.applyRotation(glm.quat(*quat), bake=True)
+
+        self.reference_motion_data = generate_reference_motion(
+            model=mj_model,
+            mj_base_id=self.mj_base_id,
+            bvh_root=root,
+            bvh_to_mujoco_names=HUMANOID_REFERENCE_MAPPINGS,
+            bvh_base_id=reference_base_id,
+            ctrl_dt=self.config.ctrl_dt,
+            bvh_offset=np.array(self.config.bvh_offset),
+            bvh_root_callback=rotation_callback,
+            bvh_scaling_factor=self.config.bvh_scaling_factor,
+            neutral_qpos=None,
+            neutral_similarity_weight=0.1,
+            temporal_consistency_weight=0.1,
+            n_restarts=3,
+            error_acceptance_threshold=1e-4,
+            ftol=1e-8,
+            xtol=1e-8,
+            max_nfev=2000,
+            verbose=False,
+        )
+        self.tracked_body_ids = tuple(self.reference_motion_data.cartesian_poses.keys())
+
+        if self.config.visualize_reference_motion:
+            np_reference_qpos = np.asarray(self.reference_motion_data.qpos.array)
+            np_cartesian_motion = jax.tree_map(
+                lambda x: np.asarray(x.array),
+                self.reference_motion_data.cartesian_poses,
+            )
+            visualize_reference_motion(
+                mj_model,
+                reference_qpos=np_reference_qpos,
+                cartesian_motion=np_cartesian_motion,
+                mj_base_id=self.mj_base_id,
+            )
+        else:
+            super().run()
 
     def get_model(self, key: PRNGKeyArray) -> KbotModel:
         return KbotModel(
@@ -794,7 +764,7 @@
     # To run training, use the following command:
     #   python -m ksim_kbot.walking.walking_reference_motion num_envs=2 batch_size=2
     # To visualize the environment, use the following command:
-    #   python -m ksim_kbot.walking.walking_reference_motion run_environment=True
+    #   python -m ksim_kbot.walking.walking_reference_motion run_model_viewer=True
     # To visualize the reference gait, use the following command:
     #   python -m ksim_kbot.walking.walking_reference_motion visualize_reference_motion=True
     # On MacOS or other devices with less memory, you can change the number
@@ -816,13 +786,7 @@
             dt=0.002,
             ctrl_dt=0.02,
             max_action_latency=0.0,
-<<<<<<< HEAD
-            valid_every_n_steps=25,
-=======
->>>>>>> 9415d0f3
             # PPO parameters.
-            iterations=8,
-            ls_iterations=8,
             gamma=0.97,
             lam=0.95,
             entropy_coef=0.005,
@@ -833,12 +797,12 @@
             only_save_most_recent=False,
             action_scale=1.0,
             # Gait matching parameters.
-            bvh_path=str(Path(__file__).parent.parent / "reference_motions" / "boxing_shoot.bvh"),
-            rotate_bvh_euler=(0, 0, 0),
+            bvh_path=str(Path(__file__).parent.parent / "reference_motions" / "walk_normal_kbot.bvh"),
+            rotate_bvh_euler=(0, np.pi / 2, 0),
             bvh_offset=(0.02, 0.09, -0.29),
-            bvh_scaling_factor=1 / 135.0,
+            bvh_scaling_factor=1 / 100.0,
             mj_base_name="Torso_Side_Right",
             reference_base_name="CC_Base_Pelvis",
-            visualize_reference_motion=True,
+            visualize_reference_motion=False,
         ),
     )