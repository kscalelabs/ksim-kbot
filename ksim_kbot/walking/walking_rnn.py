--- conflicted
+++ resolved
@@ -12,27 +12,12 @@
 import xax
 from jaxtyping import Array, PRNGKeyArray
 
-<<<<<<< HEAD
-from ksim_kbot.walking.walking_joystick import KbotWalkingTask, KbotWalkingTaskConfig
-
-# Define Input/Output Sizes based on KbotWalkingTask
-# Actor Inputs: phase(4) + pos(20) + vel(20) + imu_acc(3) +
-# imu_gyro(3) + lin_cmd(2) + ang_cmd(1) + freq_cmd(1) + last_action(40)
-NUM_ACTOR_INPUTS = 4 + 20 + 20 + 3 + 3 + 2 + 1 + 1 + 40
-# Critic Inputs: actor_inputs(94) + proj_grav(3) + feet_contact(2) +
-# base_pos(3) + base_orient(4) + base_lin_vel(3) + base_ang_vel(3) + act_force(20)
-# Note: Critic inputs from KbotWalkingTask forward method used here.
-NUM_CRITIC_INPUTS = NUM_ACTOR_INPUTS + 3 + 2 + 3 + 4 + 3 + 3 + 20
-# Action Outputs: pos_target(20) + vel_target(20)
-NUM_ACTION_OUTPUTS = 20 + 20
-=======
 from ksim_kbot.walking.walking import (
     NUM_INPUTS,
     NUM_JOINTS,
     WalkingTask,
     WalkingTaskConfig,
 )
->>>>>>> c3d6d4d2
 
 
 class RnnActor(eqx.Module):
@@ -41,11 +26,11 @@
     input_proj: eqx.nn.Linear
     rnns: tuple[eqx.nn.GRUCell, ...]
     output_proj: eqx.nn.Linear
+    num_inputs: int = eqx.static_field()
     num_outputs: int = eqx.static_field()
     min_std: float = eqx.static_field()
     max_std: float = eqx.static_field()
     var_scale: float = eqx.static_field()
-    mean_scale: float = eqx.static_field()
 
     def __init__(
         self,
@@ -56,7 +41,6 @@
         min_std: float,
         max_std: float,
         var_scale: float,
-        mean_scale: float,
         hidden_size: int,
         depth: int,
     ) -> None:
@@ -82,34 +66,29 @@
         )
 
         # Project to output
-        key, output_proj_key = jax.random.split(key)
         self.output_proj = eqx.nn.Linear(
             in_features=hidden_size,
             out_features=num_outputs * 2,
-            key=output_proj_key,
-        )
-
+            key=key,
+        )
+
+        self.num_inputs = num_inputs
         self.num_outputs = num_outputs
         self.min_std = min_std
         self.max_std = max_std
         self.var_scale = var_scale
-        self.mean_scale = mean_scale
 
     def forward(self, obs_n: Array, carry: Array) -> tuple[distrax.Distribution, Array]:
         x_n = self.input_proj(obs_n)
         out_carries = []
         for i, rnn in enumerate(self.rnns):
-            current_carry = carry[i]
-            x_n = rnn(x_n, current_carry)
+            x_n = rnn(x_n, carry[i])
             out_carries.append(x_n)
         out_n = self.output_proj(x_n)
 
         # Converts the output to a distribution.
         mean_n = out_n[..., : self.num_outputs]
         std_n = out_n[..., self.num_outputs :]
-
-        # Scale the mean
-        mean_n = jnp.tanh(mean_n) * self.mean_scale
 
         # Softplus and clip to ensure positive standard deviations.
         std_n = jnp.clip((jax.nn.softplus(std_n) + self.min_std) * self.var_scale, max=self.max_std)
@@ -157,19 +136,17 @@
         )
 
         # Project to output
-        key, output_proj_key = jax.random.split(key)
         self.output_proj = eqx.nn.Linear(
             in_features=hidden_size,
             out_features=num_outputs,
-            key=output_proj_key,
+            key=key,
         )
 
     def forward(self, obs_n: Array, carry: Array) -> tuple[Array, Array]:
         x_n = self.input_proj(obs_n)
         out_carries = []
         for i, rnn in enumerate(self.rnns):
-            current_carry = carry[i]
-            x_n = rnn(x_n, current_carry)
+            x_n = rnn(x_n, carry[i])
             out_carries.append(x_n)
         out_n = self.output_proj(x_n)
 
@@ -184,59 +161,47 @@
         self,
         key: PRNGKeyArray,
         *,
-        actor_num_inputs: int,
-        critic_num_inputs: int,
-        num_action_outputs: int,
         min_std: float,
         max_std: float,
-        mean_scale: float,
+        num_inputs: int,
+        num_joints: int,
         hidden_size: int,
         depth: int,
     ) -> None:
-        actor_key, critic_key = jax.random.split(key)
         self.actor = RnnActor(
-            actor_key,
-            num_inputs=actor_num_inputs,
-            num_outputs=num_action_outputs,
+            key,
+            num_inputs=num_inputs,
+            num_outputs=num_joints,
             min_std=min_std,
             max_std=max_std,
             var_scale=0.5,
-            mean_scale=mean_scale,
             hidden_size=hidden_size,
             depth=depth,
         )
         self.critic = RnnCritic(
-            critic_key,
-            num_inputs=critic_num_inputs,
+            key,
+            num_inputs=num_inputs,
             hidden_size=hidden_size,
             depth=depth,
         )
 
 
 @dataclass
-class WalkingRnnTaskConfig(KbotWalkingTaskConfig):
-    """Config for the K-Bot RNN walking task."""
-
-    hidden_size: int = xax.field(value=256, help="Hidden size for RNN layers.")
-    depth: int = xax.field(value=2, help="Number of RNN layers.")
-    actor_mean_scale: float = xax.field(value=1.0, help="Scaling factor for actor mean output.")
+class WalkingRnnTaskConfig(WalkingTaskConfig):
+    pass
 
 
 Config = TypeVar("Config", bound=WalkingRnnTaskConfig)
 
 
-class KbotWalkingRnnTask(KbotWalkingTask[Config], Generic[Config]):
-    config: Config
-
+class WalkingRnnTask(WalkingTask[Config], Generic[Config]):
     def get_model(self, key: PRNGKeyArray) -> RnnModel:
         return RnnModel(
             key,
-            actor_num_inputs=NUM_ACTOR_INPUTS,
-            critic_num_inputs=NUM_CRITIC_INPUTS,
-            num_action_outputs=NUM_ACTION_OUTPUTS,
+            num_inputs=NUM_INPUTS,
+            num_joints=NUM_JOINTS,
             min_std=0.01,
             max_std=1.0,
-            mean_scale=self.config.actor_mean_scale,
             hidden_size=self.config.hidden_size,
             depth=self.config.depth,
         )
@@ -248,29 +213,13 @@
         commands: xax.FrozenDict[str, Array],
         carry: Array,
     ) -> tuple[distrax.Distribution, Array]:
-        timestep_phase_4 = observations["timestep_phase_observation"]
-        joint_pos_n = observations["joint_position_observation"]
-        joint_vel_n = observations["joint_velocity_observation"]
+        timestep_1 = observations["timestep_observation"]
+        dh_joint_pos_j = observations["joint_position_observation"]
+        dh_joint_vel_j = observations["joint_velocity_observation"]
+        com_inertia_n = observations["center_of_mass_inertia_observation"]
+        com_vel_n = observations["center_of_mass_velocity_observation"]
         imu_acc_3 = observations["sensor_observation_imu_acc"]
         imu_gyro_3 = observations["sensor_observation_imu_gyro"]
-<<<<<<< HEAD
-        lin_vel_cmd_2 = commands["linear_velocity_command"]
-        ang_vel_cmd = commands["angular_velocity_command"]
-        gait_freq_cmd = commands["gait_frequency_command"]
-        last_action_n = observations["last_action_observation"]
-
-        obs_n = jnp.concatenate(
-            [
-                timestep_phase_4,
-                joint_pos_n,
-                joint_vel_n,
-                imu_acc_3,
-                imu_gyro_3,
-                lin_vel_cmd_2,
-                ang_vel_cmd,
-                gait_freq_cmd,
-                last_action_n,
-=======
         act_frc_obs_n = observations["actuator_force_observation"]
         base_pos_3 = observations["base_position_observation"]
         base_quat_4 = observations["base_orientation_observation"]
@@ -295,7 +244,6 @@
                 lin_vel_obs_3,  # 3
                 ang_vel_obs_3,  # 3
                 joystick_cmd_ohe_6,  # 6
->>>>>>> c3d6d4d2
             ],
             axis=-1,
         )
@@ -309,43 +257,13 @@
         commands: xax.FrozenDict[str, Array],
         carry: Array,
     ) -> tuple[Array, Array]:
-        timestep_phase_4 = observations["timestep_phase_observation"]
-        joint_pos_n = observations["joint_position_observation"]
-        joint_vel_n = observations["joint_velocity_observation"]
+        timestep_1 = observations["timestep_observation"]
+        dh_joint_pos_j = observations["joint_position_observation"]
+        dh_joint_vel_j = observations["joint_velocity_observation"]
+        com_inertia_n = observations["center_of_mass_inertia_observation"]
+        com_vel_n = observations["center_of_mass_velocity_observation"]
         imu_acc_3 = observations["sensor_observation_imu_acc"]
         imu_gyro_3 = observations["sensor_observation_imu_gyro"]
-<<<<<<< HEAD
-        projected_gravity_3 = observations["projected_gravity_observation"]
-        lin_vel_cmd_2 = commands["linear_velocity_command"]
-        ang_vel_cmd = commands["angular_velocity_command"]
-        gait_freq_cmd = commands["gait_frequency_command"]
-        last_action_n = observations["last_action_observation"]
-        feet_contact_2 = observations["feet_contact_observation"]
-        base_position_3 = observations["base_position_observation"]
-        base_orientation_4 = observations["base_orientation_observation"]
-        base_linear_velocity_3 = observations["base_linear_velocity_observation"]
-        base_angular_velocity_3 = observations["base_angular_velocity_observation"]
-        actuator_force_n = observations["actuator_force_observation"]
-
-        obs_n = jnp.concatenate(
-            [
-                timestep_phase_4,
-                joint_pos_n,
-                joint_vel_n,
-                imu_acc_3,
-                imu_gyro_3,
-                projected_gravity_3,
-                lin_vel_cmd_2,
-                ang_vel_cmd,
-                gait_freq_cmd,
-                last_action_n,
-                feet_contact_2,
-                base_position_3,
-                base_orientation_4,
-                base_linear_velocity_3,
-                base_angular_velocity_3,
-                actuator_force_n,
-=======
         act_frc_obs_n = observations["actuator_force_observation"]
         base_pos_3 = observations["base_position_observation"]
         base_quat_4 = observations["base_orientation_observation"]
@@ -370,7 +288,6 @@
                 lin_vel_obs_3,  # 3
                 ang_vel_obs_3,  # 3
                 joystick_cmd_ohe_6,  # 6
->>>>>>> c3d6d4d2
             ],
             axis=-1,
         )
@@ -388,7 +305,6 @@
             actor_critic_carry: tuple[Array, Array], transition: ksim.Trajectory
         ) -> tuple[tuple[Array, Array], ksim.PPOVariables]:
             actor_carry, critic_carry = actor_critic_carry
-
             actor_dist, next_actor_carry = self.run_actor(
                 model=model.actor,
                 observations=transition.obs,
@@ -397,7 +313,6 @@
             )
             log_probs = actor_dist.log_prob(transition.action)
             assert isinstance(log_probs, Array)
-
             value, next_critic_carry = self.run_critic(
                 model=model.critic,
                 observations=transition.obs,
@@ -422,9 +337,10 @@
         return ppo_variables, next_model_carry
 
     def get_initial_model_carry(self, rng: PRNGKeyArray) -> tuple[Array, Array]:
-        actor_carry = jnp.zeros(shape=(self.config.depth, self.config.hidden_size))
-        critic_carry = jnp.zeros(shape=(self.config.depth, self.config.hidden_size))
-        return actor_carry, critic_carry
+        return (
+            jnp.zeros(shape=(self.config.depth, self.config.hidden_size)),
+            jnp.zeros(shape=(self.config.depth, self.config.hidden_size)),
+        )
 
     def sample_action(
         self,
@@ -438,57 +354,40 @@
     ) -> ksim.Action:
         actor_carry_in, critic_carry_in = model_carry
 
-        actor_dist, next_actor_carry = self.run_actor(
+        # Runs the actor model to get the action distribution.
+        action_dist_j, actor_carry = self.run_actor(
             model=model.actor,
             observations=observations,
             commands=commands,
             carry=actor_carry_in,
         )
 
-        action_j = actor_dist.sample(seed=rng)
+        action_j = action_dist_j.sample(seed=rng)
 
         return ksim.Action(
             action=action_j,
-            carry=(next_actor_carry, critic_carry_in),
+            carry=(actor_carry, critic_carry_in),
             aux_outputs=None,
         )
 
 
 if __name__ == "__main__":
-    KbotWalkingRnnTask.launch(
+    # To run training, use the following command:
+    #   python -m ksim_kbot.walking.walking_rnn
+    # To visualize the environment, use the following command:
+    #   python -m ksim_kbot.walking.walking_rnn run_environment=True
+    WalkingRnnTask.launch(
         WalkingRnnTaskConfig(
-            hidden_size=256,
-            depth=2,
-            actor_mean_scale=0.5,
+            # Training parameters.
             num_envs=2048,
             batch_size=256,
             num_passes=4,
             epochs_per_log_step=1,
-            rollout_length_seconds=1.25,
-            dt=0.002,
+            rollout_length_seconds=10.0,
+            # Simulation parameters.
+            dt=0.005,
             ctrl_dt=0.02,
             max_action_latency=0.0,
             min_action_latency=0.0,
-<<<<<<< HEAD
-            action_scale=1.0,
-            gamma=0.97,
-            lam=0.95,
-            entropy_coef=0.005,
-            learning_rate=1e-4,
-            clip_param=0.3,
-            max_grad_norm=0.5,
-            log_full_trajectory_every_n_steps=5,
-            save_every_n_steps=25,
-            export_for_inference=False,
-            only_save_most_recent=False,
-            use_gait_rewards=True,
-            domain_randomize=True,
-            light_domain_randomize=False,
-            gait_freq_lower=1.25,
-            gait_freq_upper=1.5,
-            reward_clip_min=0.0,
-            reward_clip_max=1000.0,
-=======
->>>>>>> c3d6d4d2
         ),
     )